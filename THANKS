To Fronteau Romuald for it's logo :)
To Gerhard Lausser for it's cfg_dir patch and trailing \ patch, members patchs too :)
To Icinga guys for theirs sql files!
To David Walsh for mootools!
To Haypo for the Ipy lib!
To Maximilien Bersoult for it's setup.py
To Sebastian Reimers for being the first to add a ticket in the Trac, and hunting a lot of bugs :)
To Luke L for reading and correcting the website and the documentation :p
To Nicolas DUPEUX for his patch about typos, adn the NSCA daemon
To Gregory Starck for his patch about worker typo, and pyro hooks
To David GUÉNAULT for his patch about stoping (all) brokers, and design advices
To David Hannequin for his bug reports and his packages :)
To Danijel Tasov for his repositiry cosmetics patch
To Zoran Zaric for his help on website corrections and for help file typos
To Gilles Seban for is bug report about commands that look like shells
To Hiren Patel for giving a list of shells caracters
To Sven Velt for it's patch about recursive dir load and check timeperiod typo
To Michael Jeanson for the first Shinken Ubuntu LTS package!
To Andreas Karfusehr for his proposition of donation of a Board licence :)
To Hermann Lauer for his help on the hard brok order bug in status.dat!
To Andreas Ericsson for his ideas for service generators
To DEGREMONT Aurelien for his code about NodeSet and how to manage the multiple paterns
To Петров Иван to say us we got a huge bug on windows
To Hartmut Goebel for is advice on code quality, and for the patches :)
To Gregory Ranchy for his help on the official doc
To Kristoffer Moegle for this patch on arbiter configuration module
To Eric Beaulieu for his help on the ssl certificates, and for the Windows installation script :)
To Laurent Guyon, our best bug hunter :)
To Alan Brenner for his SSL core for the NRPE module
To Venelin Petkov for this bug report about missing customs on services, and the 'print' in name bug problem :)
To Papp Tamas for his bug report of bad python version under ubuntu (and debian)
To Rémi BUISSON for his bug report about bad etc/default/shinken file :)
To Julien Toscano for his bug report about bad launch_all.sh launch.
To Raynald de Lahondès and the Sibio team for the FreeBSD testing, Tuto and the host dep bug report!
To Hienz Michael for the bug report about bad local_file :)
To Ronny Lindner for the bug report about non host expressions for services
To Olivier Hanesse for his bug report about fixed 60s interval in checks
To Markus Elger for this bug report about no schedule retention data
To Vincent Riquer for his bug report about HA installation and sapre broker that stay alive
To Michael Grundmann for his bug report about service host exclusion and void hostgroup
To Jan Kaliszewski for his implementation of sorted dicts
To Claneys Skyne for his typo report
To Etienne Obriot for his patch about multiple = in macos values
To obiouane for his bug report about missing object value
To Thibault Cohen for his bug report about linkify and templates
To Carmelle Monkoun for the bug report about Pyro4.8
To Bruno Clermont for the fix in bottle call and the typos
To Stéphane Duchesneau for his work on the setup.py file and log/run driectories.
To grim for his bug report about disabling flapping options
To peter woodman for his bug report about timezone override crash
To Laurent Ollagnier for his bug report and patch about notification commands
To sprudhomme for his feature request about long_output in Centreon/Ndo
To Gabor Varga for his patch about the "sc" command for windowns setup :)
To foobar1111 for his ask about fqdn and arbiter matching for hostname
To twellspring for hs bug report about escalation and templates
To Michael Leinartas for his patch about man pages
To Nelson Pascoal for his patch about typos in daemons
To Steve Kieu for his bug report about missing name in Config object
To Victor Igumnov for his patch about Solaris installation
To Thomas Meson for his patch for setup.py and 1.0 version :)
To Manicow for his bug report on escalations
To Mocnik Matjaz for his dump of Allied equipement
To Daniel Roche for his bug report for hostdeps and multiple names
To Guillaume Bour (Uperto) for his numerous patches!
To Raphael Doursenaud for his patch about SNI option in https pack
To FORLOT Romain for his patch about IBM DS checks
To Michael COQUARD for this patch about setup.py and build path
To Akiooutori for his bug report about pyro missing SOCK_REUSE parameter in some os
To Timo Veith for this work on the Wiki refactoring!
To Lars Hansson for this patches about cfg password module and Apache one
To the webui mobile guys: Mael VINCENT, julien Pilou, Gael Millet, Damien Mathieu and hugo Viricel for their new webui mobile ui.
To Mathias Fussenegger for his large patch about configuration tab/space resolution.
<<<<<<< HEAD
To banderas07 and Radu Gheorghe for their works on the escalation notification_interval issue!
=======
To Simon Rother for discovering a possible race condition.
>>>>>>> 3287f909
<|MERGE_RESOLUTION|>--- conflicted
+++ resolved
@@ -70,8 +70,5 @@
 To Lars Hansson for this patches about cfg password module and Apache one
 To the webui mobile guys: Mael VINCENT, julien Pilou, Gael Millet, Damien Mathieu and hugo Viricel for their new webui mobile ui.
 To Mathias Fussenegger for his large patch about configuration tab/space resolution.
-<<<<<<< HEAD
 To banderas07 and Radu Gheorghe for their works on the escalation notification_interval issue!
-=======
-To Simon Rother for discovering a possible race condition.
->>>>>>> 3287f909
+To Simon Rother for discovering a possible race condition.