--- conflicted
+++ resolved
@@ -98,8 +98,5 @@
 To Georges Racinet for his bugs reports about SSL
 To pepejey for his bug report about void password in ldap auth module. And NO THANKS to the Ldap protocol RFC guys :( 
 To Benoit Dunand-Laisin for his bug report about livestatus command management regression
-<<<<<<< HEAD
 To Alexandre Veyrenc for his patch about Graphite management of perfdata with spare in names
-=======
-To Frederic Mohier for his fix about nmap discovery and windows
->>>>>>> edccf21a
+To Frederic Mohier for his fix about nmap discovery and windows