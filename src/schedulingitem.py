#!/usr/bin/python
#Copyright (C) 2009 Gabes Jean, naparuba@gmail.com
#
#This file is part of Shinken.
#
#Shinken is free software: you can redistribute it and/or modify
#it under the terms of the GNU Affero General Public License as published by
#the Free Software Foundation, either version 3 of the License, or
#(at your option) any later version.
#
#Shinken is distributed in the hope that it will be useful,
#but WITHOUT ANY WARRANTY; without even the implied warranty of
#MERCHANTABILITY or FITNESS FOR A PARTICULAR PURPOSE.  See the
#GNU Affero General Public License for more details.
#
#You should have received a copy of the GNU Affero General Public License
#along with Shinken.  If not, see <http://www.gnu.org/licenses/>.


#from command import CommandCall
#from copy import deepcopy
from item import Item
#from util import to_int, to_char, to_split, to_bool
import random
import time

from check import Check
from notification import Notification
from timeperiod import Timeperiod
from macroresolver import MacroResolver
from eventhandler import EventHandler



class SchedulingItem(Item):
    #Add a flapping change, but no more than 20 states
    #Then update the self.is_flapping bool by calling update_flapping
    def add_flapping_change(self, b):
        self.flapping_states.append(b)
        #Just 20 changes
        if len(self.flapping_changes) > 20:
            self.flapping_changes.pop(0)
        #Now we add a value, we update the is_flapping prop
        self.update_flapping()


    #We update the is_flapping prop with value in self.flapping_states
    #Old values have less weight than new ones
    def update_flapping(self):
        #We compute the flapping change in %
        r = 0.0
        i = 0
        for b in self.flapping_changes:
           i += 1
           if b:
               r += i*(1.2-0.8)/20 + 0.8
        r = r / 20

        #Now we get the low_flap_threshold and high_flap_threshold values
        #They can be from self, or class
        (low_flap_threshold, high_flap_threshold) = (self.low_flap_threshold, self.high_flap_threshold)
        if low_flap_threshold == -1:
            cls = self.__class__
            low_flap_threshold = cls.low_flap_threshold
        if high_flap_threshold  == -1:
            cls = self.__class__
            high_flap_threshold = cls.high_flap_threshold

        #Now we check is flapping change
        if self.is_flapping and r < low_flap_threshold:
            self.is_flapping = False
            #We also raise a log entry
            self.raise_flapping_stop_log_entry(r, low_flap_threshold)
        if not self.is_flapping and r >= high_flap_threshold:
            self.is_flapping = True
            #We also raise a log entry
            self.raise_flapping_start_log_entry(r, high_flap_threshold)
        self.percent_state_change = r


    #Add an attempt but cannot be more than max_check_attempts
    def add_attempt(self):
        self.attempt += 1
        self.attempt = min(self.attempt, self.max_check_attempts)


    #Return True if attempt is at max
    def is_max_attempts(self):
        return self.attempt >= self.max_check_attempts


    #Call by scheduler to see if last state is older than
    #freshness_threshold if check_freshness, then raise a check
    #even if active check is disabled
    def do_check_freshness(self):
        now = time.time()
        #Before, check if class (host or service) have check_freshness OK
        #Then check if item whant fressness, then check fressness
        cls = self.__class__
        if not self.in_checking:
            if cls.check_freshness:
                if self.check_freshness and self.freshness_threshold != 0:
                    if self.last_state_update < now - self.freshness_threshold:
                        #Raise a log
                        self.raise_freshness_log_entry(int(now-self.last_state_update), int(now-self.freshness_threshold))
                        #And a new check
                        return self.launch_check(now)
        return None


    #When all dep are resolved, this function say if
    #action can be raise or not by viewing dep status
    #network_dep have to be all raise to be no action
    #logic_dep : just one is enouth
    def is_no_action_dependant(self):
        #Use to know if notif is raise or not
        #no_action = False
        parent_is_down = []
        #So if one logic is Raise, is dep
        #is one network is no ok, is not dep
        #at teh end, raise no dep
        for (dep, status, type, tp) in self.act_depend_of:
            #For logic_dep, only one state raise put no action
            if type == 'logic_dep':
                for s in status:
                    if dep.is_state(s):
                        return True
            #more complicated: if none of the states are match, the host is down
            else:
                p_is_down = False
                dep_match = [dep.is_state(s) for s in status] 
                if True in dep_match:#the parent match a case, so he is down
                    p_is_down = True
                parent_is_down.append(p_is_down)
        #if a parent is not down, no dep can explain the pb
        if False in parent_is_down:
            return False
        else:# every parents are dead, so... It's not my fault :)
            return True


    #Use to know if I raise dependency for soneone else (with status)
    #If I do not raise dep, maybe my dep raise me. If so, I raise dep.
    #So it's a recursive function
    def do_i_raise_dependency(self, status):
        #Do I raise dep?
        for s in status:
            if self.is_state(s):
                return True
        #Ok, I do not raise dep, but my dep maybe raise me
        now = time.time()
        for (dep, status, type, tp) in self.chk_depend_of:
            if dep.do_i_raise_dependency(status):
                if tp is None and tp.is_time_valid(now):
                    return True
        #No, I relly do not raise...
        return False


    #Use to know if my dep force me not to be checked
    #So check the chk_depend_of if they raise me
    def is_no_check_dependant(self):
        now = time.time()
        for (dep, status, type, tp) in self.chk_depend_of:
            if tp is None and tp.is_time_valid(now):
                if dep.do_i_raise_dependency(status):
                        return True
        return False


    #call by a bad consume check where item see that he have dep
    #and maybe he is not in real fault.
    def raise_dependancies_check(self, ref_check):
        now = time.time()
        cls = self.__class__
        checks = []
        for (dep, status, type, tp) in self.act_depend_of:
            #If the dep timeperiod is not valid, do notraise the dep,
            #None=everytime
            if tp is None or tp.is_time_valid(now):
                #if the update is 'fresh', do not raise dep,
                #cached_check_horizon = cached_service_check_horizon for service
                if dep.last_state_update < now - cls.cached_check_horizon:
                    c = dep.launch_check(now, ref_check)
                    checks.append(c)
                else:
                    print "**************** The state is FRESH", dep.host_name, time.asctime(time.localtime(dep.last_state_update))
        return checks


    #Main scheduling function
    #If a check is in progress, or active cehck are disabled, do
    #not schedule a check.
    #The check interval change with HARD state or not:
    #SOFT: retry_interval
    #HARD: check_interval
    #The first scheduling is a little random, so all checks
    #are not launch in the same time...
    def schedule(self, force=False, force_time=None):
        #print "Scheduling:", self.get_name()
        #if last_chk == 0 put in a random way so all checks 
        #are not in the same time
        
        now = time.time()
        #next_chk il already set, do not change
        #if self.next_chk >= now or self.in_checking and not force:
        if self.in_checking and not force:
            return None

        cls = self.__class__
        #if no active check and no force, no check
        #print "Service check?", cls.execute_checks
        if (not self.active_checks_enabled or not cls.execute_checks) and not force:
            return None

        #If I do not have an check_timeperiod and no force time, i do nothing
        if (not hasattr(self, 'check_period') or self.check_period == None and force_time==None):
            return None

        #Interval change is in a HARD state or not
        if self.state_type == 'HARD':
            interval = self.check_interval * 60
        else: #TODO : if no retry_interval?
            interval = self.retry_interval * 60

        #The next_chk is pass so we need a new one
        #so we got a check_interval
        if self.next_chk == 0:
            #At the start, we cannot have a interval more than cls.max_check_spread
            #is service_max_check_spread or host_max_check_spread in config
            interval = min(interval, cls.max_check_spread)
            r = interval * (random.random() - 0.5)
            time_add = interval/2 + r
        else:
            time_add = interval

        if force_time is None:
            self.next_chk = self.check_period.get_next_valid_time_from_t(now + time_add)
        else:
            self.next_chk = force_time

        #If next time is None, do not go
        if self.next_chk == None:
            self.raise_no_next_check_log_entry()
            return None

        #Get the command to launch
        return self.launch_check(self.next_chk)


    def remove_in_progress_check(self, c):
        #The check is consume, uptade the in_checking propertie
        if c in self.checks_in_progress:
            self.checks_in_progress.remove(c)
        else:
            print "Not removing check", c, "for ", self.get_name()
        self.update_in_checking()


    #Is in checking if and ony if there are still checks no consumed
    def update_in_checking(self):
        self.in_checking = (len(self.checks_in_progress) != 0)


    #Del just a notification that is retured
    def remove_in_progress_notification(self, n):
        if n.id in self.notifications_in_progress:
            n.status = 'zombie'
            del self.notifications_in_progress[n.id]


    #We do not need ours currents pending notifications,
    #so we zombify them and clean our list
    def remove_in_progress_notifications(self):
        for n in self.notifications_in_progress.values():
            self.remove_in_progress_notification(n)
    

    #Get a event handler if item got an event handler 
    #command. It must be enabled locally and globally
    def get_event_handlers(self):
        cls = self.__class__
        if self.event_handler == None or not self.event_handler_enabled or self.is_in_downtime or not cls.enable_event_handlers:
            return []

        print self.event_handler.__dict__
        events = []
        m = MacroResolver()
        data = self.get_data_for_event_handler()
        cmd = m.resolve_command(self.event_handler, data)
        e = EventHandler(cmd, timeout=cls.event_handler_timeout)
        print "Event handler call created"
        print e.__dict__
        self.raise_event_handler_log_entry(self.event_handler)
        events.append(e)
        return events


    #consume a check return and send action in return
    #main function of reaction of checks like raise notifications
    #Special case:
    #is_flapping : immediate notif when problem
    #is_in_downtime : no notification
    #is_volatile : notif immediatly (service only)
    def consume_result(self, c):
        now = time.time()
        OK_UP = self.__class__.ok_up #OK for service, UP for host
        
        #We check for stalking if necessery
        #so if check is here
        self.manage_stalking(c)

        #Latency can be <0 is we get a check from the retention file
        #so if <0, set 0
        try:
            self.latency = max(0, c.check_time - c.t_to_go)
        except TypeError:
            #DBG
            print "ERROR FUCK:", c.check_time, c.t_to_go, c.ref.get_name()
        self.has_been_checked = 1
        self.execution_time = c.execution_time
        self.last_chk = c.check_time
        self.output = c.output
        self.long_output = c.long_output
        self.perf_data = c.perf_data

        #Before set state, module thems
        for rm in self.resultmodulations:
            if rm != None:
                (c.exit_status, self.output, self.long_output) = rm.module_return(c.exit_status, self.output, self.long_output)
        
        #If we got a bad result on a normal check, and we have dep,
        #we raise dep checks
        #put the actual check in waitdep and we return all new checks
        if c.exit_status != 0 and c.status == 'waitconsume' and len(self.act_depend_of) != 0:
            #print self.get_name(), "I depend of someone, and I need a result"
            c.status = 'waitdep'
            #Make sure the check know about his dep
            #C is my check, and he wants dependancies
            checks = self.raise_dependancies_check(c)
            to_del = []
            for check in checks:
                #C is a int? Ok, in fact it's a check that is
                #already in progress
                if isinstance(check, int):
                    c.depend_on.append(check)
                    to_del.append(check)
                else:
                    #print c.id, self.get_name()," I depend on check", check.id
                    c.depend_on.append(check.id)
            for i in to_del:
                checks.remove(i)
            return checks

        self.set_state_from_exit_status(c.exit_status)

        #The check is consume, uptade the in_checking propertie
        self.remove_in_progress_check(c)

        #C is a check and someone wait for it
        if c.status == 'waitconsume' and c.depend_on_me != []:
            #print c.id, self.get_name(), "OK, someone wait for me", len(c.depend_on_me)
            c.status = 'havetoresolvedep'

        #if finish, check need to be set to a zombie state to be removed
        #it can be change if necessery before return, like for dependancies
        if c.status == 'waitconsume' and c.depend_on_me == []:
            #print "SRV OK, nobody depend on me!!"
            c.status = 'zombie'
        
        #Use to know if notif is raise or not
        no_action = False
        #C was waitdep, but now all dep are resolved, so check for deps
        if c.status == 'waitdep':
            if c.depend_on_me != []:
                #print self.get_name(), "OK, someone wait for me", len(c.depend_on_me)
                c.status = 'havetoresolvedep'
            else:
                #print self.get_name(), "Great, noboby wait for me!"
                c.status = 'zombie'
            #Check deps
            no_action = self.is_no_action_dependant()
            #print "No action:", no_action

        #If no_action is False, maybe we are in downtime,
        #so no_action become true
        if no_action == False:
            for dt in self.downtimes:
                if dt.is_in_downtime():
                    no_action = True

        res = []

        #OK following a previous OK. perfect if we were not in SOFT
        if c.exit_status == 0 and (self.last_state == OK_UP or self.last_state == 'PENDING'):
            #action in return can be notification or other checks (dependancies)
            if (self.state_type == 'SOFT') and self.last_state != 'PENDING':
                if self.is_max_attempts() and self.state_type == 'SOFT':
                    self.state_type = 'HARD'
                else:
                    self.state_type = 'SOFT'
            else:
                self.attempt = 1
                self.state_type = 'HARD'
            return []


        #OK following a NON-OK. 
        elif c.exit_status == 0 and (self.last_state != OK_UP and self.last_state != 'PENDING'):
            if self.state_type == 'SOFT':
                #OK following a NON-OK still in SOFT state
                self.add_attempt()
                self.raise_alert_log_entry()
                #Eventhandler gets OK;SOFT;++attempt, no notification needed
                res.extend(self.get_event_handlers())
                #Internally it is a hard OK
                self.state_type = 'HARD'
                self.attempt = 1
            elif self.state_type == 'HARD':
                #OK following a HARD NON-OK
                self.raise_alert_log_entry()
                #Eventhandler and notifications get OK;HARD;maxattempts
                #Ok, so current notifications are not need, we 'zombie' thems
                self.remove_in_progress_notifications()
                if self.notifications_enabled and not no_action:
                    res.extend(self.create_notifications('RECOVERY'))
                res.extend(self.get_event_handlers())
                #Internally it is a hard OK
                self.state_type = 'HARD'
                self.attempt = 1

        #Volatile part
        #Only for service
        elif c.exit_status != 0 and hasattr(self, 'is_volatile') and self.is_volatile:
            #There are no repeated attempts, so the first non-ok results
            #in a hard state
            self.attempt = 1
            self.state_type = 'HARD'
            #status != 0 so add a log entry (before actions that can also raise log
            #it is smarter to log error before notification)
            self.raise_alert_log_entry()
            self.remove_in_progress_notifications()
            if self.notifications_enabled and not no_action:
                res.extend(self.create_notifications('PROBLEM'))
            #Ok, event handlers here too
            res.extend(self.get_event_handlers())

        #NON-OK follows OK. Everything was fine, but now trouble is ahead
        elif c.exit_status != 0 and (self.last_state == OK_UP or self.last_state == 'PENDING'):
            if self.is_max_attempts():
                # if max_attempts == 1 we're already in deep trouble
                self.state_type = 'HARD'
                self.raise_alert_log_entry()
                self.remove_in_progress_notifications()
                if self.notifications_enabled and not no_action:
                    res.extend(self.create_notifications('PROBLEM'))
                #Oh? This is the typical go for a event handler :)
                res.extend(self.get_event_handlers())
            else:
                #This is the first NON-OK result. Initiate the SOFT-sequence
                #Also launch the event handler, he might fix it.
                self.attempt = 1
                self.state_type = 'SOFT'
                self.raise_alert_log_entry()
<<<<<<< HEAD
                res.extend(self.create_notifications('PROBLEM'))
=======
                res.extend(self.get_event_handlers())
>>>>>>> 8a287c7b

        #If no OK in a no OK : if hard, still hard, if soft,
        #check at self.max_check_attempts
        #when we go in hard, we send notification
        elif c.exit_status != 0 and self.last_state != OK_UP:
            if self.state_type == 'SOFT':
                self.add_attempt()
                if self.is_max_attempts():
                    #Ok here is when we just go to the hard state
                    self.state_type = 'HARD'
                    self.raise_alert_log_entry()
                    #raise notification only if self.notifications_enabled is True
                    self.remove_in_progress_notifications()
                    if self.notifications_enabled and not no_action:
                        res.extend(self.create_notifications('PROBLEM'))
                    #So event handlers here too
                    res.extend(self.get_event_handlers())
                else:
                    self.raise_alert_log_entry()
                    #eventhandler is launched each time during the soft state
                    res.extend(self.get_event_handlers())
            else:
                #Send notifications whenever the state has changed. (W -> C)
                if self.state != self.last_state:
                    self.raise_alert_log_entry()
                    self.remove_in_progress_notifications()
                    if self.notifications_enabled and not no_action:
                        res.extend(self.create_notifications('PROBLEM'))

        # res is filled with eventhandler and notification
        # now would be the time to add self.oscp...
        return res


    #Just update the notification command by resolving Macros
    def update_notification_command(self, n):
        m = MacroResolver()
        data = self.get_data_for_notifications(n.contact, n)
        n.command = m.resolve_command(n.command_call, data)


    #See if an escalation is eligible
    def is_escalable(self, t):
        #Check is an escalation match the current_notification_number
        for es in self.escalations:
            if es.is_eligible(t, self.state, self.current_notification_number):
                return True
        return False


    #Get all contacts (uniq) from eligible escalations
    def get_escalable_contacts(self, t):
        contacts = set()
        for es in self.escalations:
            if es.is_eligible(t, self.state, self.current_notification_number):
                contacts.update(es.contacts)
        return list(contacts)


    #Create notifications
    def create_notifications(self, type, t_wished = None):
        #if notif is disabled, not need to go thurser
        #print "Ask for notification creation of type", type, "current level", self.current_notification_number
        cls = self.__class__
        if not self.notifications_enabled or self.is_in_downtime or not cls.enable_notifications:
            return []

        #A recovery is usefull only if previous notif were send
        if type == 'RECOVERY' and self.current_notification_number == 0:
            return []

        #Recovery make the counter of notif become 0
        if type == 'RECOVERY':
            self.current_notification_number = 0
        #If not recovery and it's the first launch, we upgrade the level
        #all other upgrade will be done by get_new_notifications_from
        elif self.current_notification_number == 0:
            self.current_notification_number = 1

        #print "Raise notification of type", type, "for", self.get_name()
        
        notifications = []
        now = time.time()
        #t_wished==None for the first notification launch after consume
        #here we must look at the self.notification_period
        if t_wished == None:
            t_wished = now
            #if first notification, we must add first_notification_delay
            #TODO : useless check isn't it?
            if self.current_notification_number == 1:
                t_wished = now + self.first_notification_delay
            t = self.notification_period.get_next_valid_time_from_t(t_wished)
        else:
            #We folow our order
            t = t_wished


        if self.is_escalable(t):
            contacts = self.get_escalable_contacts(t)
            #print "Get contacts from escalations on level:", self.current_notification_number
            for c in contacts:
                print c.get_name()
        else:
            contacts = self.contacts
            for c in contacts:
                print c.get_name()
            
        for contact in contacts:
            #Get the propertie name for notif commands, like
            #service_notification_commands for service
            notif_commands_prop = cls.my_type+'_notification_commands'
            notif_commands = getattr(contact, notif_commands_prop)
            for cmd in notif_commands:
                n = Notification(type, 'scheduled', 'VOID', cmd, self, contact, t, \
                                     timeout=cls.notification_timeout, notif_nb=self.current_notification_number )
                    
                #data = self.get_data_for_notifications(contact, n)
                #n.command = m.resolve_command(cmd, data)
                #Maybe the contact do not want this notif? Arg!
                if self.is_notification_launchable(n, contact):
                    #The notif must be fill with current data, 
                    #so we create the commmand now but only if it's the first 
                    #And we can add the log entry now
                    if self.current_notification_number == 1 or type == 'RECOVERY':
                        self.update_notification_command(n)
                        self.raise_notification_log_entry(n)

                    notifications.append(n)
                    #print "DBG: Create a new notification from :", n.id, n.type, n.status, n.ref.get_name(), n.ref.state, 'level:%d' % n.notif_nb
                    #Add in ours queues
                    self.notifications_in_progress[n.id] = n

        return notifications


    #We just send a notification, we need new ones in notification_interval
    def get_new_notifications_from(self, n):
        now = time.time()
        cls = self.__class__

        #print "Get a new notification from :", n.id, n.type, n.status, n.ref.get_name(), n.ref.state, 'level:%d' % n.notif_nb
        #print "And my level is", self.current_notification_number
        #a recovery notif is send ony one time
        if n.type == 'RECOVERY':
            return []

        #notification_interval 0 means: one notification is enough
        if self.notification_interval == 0:
            return []

        #We do not need to resolv the command. I will be ask by scheduler when
        #the notification will be ready to go, so status will be uptodate
        notif_nb = n.notif_nb
        #print "Received a notification level:", notif_nb

        #Maybe we already receive a notification of this level and manage to launch all
        #notification for the new level. If so, we do not launch new ones
        if notif_nb < self.current_notification_number:
            #print "DBG: I already manage the level, so we do not launch new notifications"
            return []

        #Ok, here we are in the same level of our notification return, so we must
        #raise new ones on self.notification_interval with the good new level
        self.current_notification_number += 1

        #We will end new notification_escalation at
        t = now + self.notification_interval * 60
        
        #Create an return notifications we will raise with the same type and
        #at time we want
        notifications = self.create_notifications(n.type, t_wished=t)
        
        return notifications


    #return a check to check the host/service
    def launch_check(self, t, ref_check = None):
        c = None
        cls = self.__class__
        
        #if I'm already in checking, Why launch a new check?
        #If ref_check_id is not None , this is a dependancy_ check
        #If none, it might be a forced check, so OK, I do a new
        if self.in_checking and ref_check != None:
            #print "FUCK, I do not want to launch a new check, I alreay have one"
            c_in_progress = self.checks_in_progress[0] #0 is OK because in_checking is True
            if c_in_progress.t_to_go > time.time(): #Very far?
                c_in_progress.t_to_go = time.time() #No, I want a check right NOW
            c_in_progress.depend_on_me.append(ref_check)
            return c_in_progress.id

        if not self.is_no_check_dependant():
            #Get the command to launch
            m = MacroResolver()
            data = self.get_data_for_checks()
            command_line = m.resolve_command(self.check_command, data)
            
            #Make the Check object and put the service in checking
            #print "Asking for a check with command:", command_line
            c = Check('scheduled', command_line, self, t, ref_check, timeout=cls.check_timeout)
            #We keep a trace of all checks in progress
            #to know if we are in checking_or not
            self.checks_in_progress.append(c)
            #print self.get_name()+" we ask me for a check" + str(c.id)
        self.update_in_checking()
        #We need to return the check for scheduling adding
        return c<|MERGE_RESOLUTION|>--- conflicted
+++ resolved
@@ -462,11 +462,7 @@
                 self.attempt = 1
                 self.state_type = 'SOFT'
                 self.raise_alert_log_entry()
-<<<<<<< HEAD
-                res.extend(self.create_notifications('PROBLEM'))
-=======
                 res.extend(self.get_event_handlers())
->>>>>>> 8a287c7b
 
         #If no OK in a no OK : if hard, still hard, if soft,
         #check at self.max_check_attempts
