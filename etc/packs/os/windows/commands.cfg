--- conflicted
+++ resolved
@@ -6,11 +6,7 @@
 # and -3 is for printong in output bad states first
 define command {
        command_name	check_windows_disks
-<<<<<<< HEAD
-       command_line	$PLUGINSDIR$/check_wmi_plus.pl -H $HOSTADDRESS$ -u "$_HOSTDOMAINUSER$" -p "$_HOSTDOMAINPASSWORD$" -m checkdrivesize -a '.'  -w $_HOSTWINDOWS_DISK_WARN$ -c $_HOSTWINDOWS_DISK_CRIT$ -o 0 -3 0  --inidir=$WMI_INI_DIR$
-=======
        command_line	$PLUGINSDIR$/check_wmi_plus.pl -H $HOSTADDRESS$ -u "$_HOSTDOMAINUSER$" -p "$_HOSTDOMAINPASSWORD$" -m checkdrivesize -a '.'  -w $_HOSTWINDOWS_DISK_WARN$ -c $_HOSTWINDOWS_DISK_CRIT$ -o 0 -3 1  --inidir=$PLUGINSDIR$
->>>>>>> edccf21a
 }
 
 
