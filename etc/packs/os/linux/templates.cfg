# The LINUX template.
define host{
   name				linux
   use				generic-host
   check_command           	check_ping
   register			0

   # We will show the linux custom view
   custom_views	      	       +linux

   _SNMPCOMMUNITY		$SNMPCOMMUNITYREAD$

   _LOAD_WARN                   2,2,2
   _LOAD_CRIT                   3,3,3
   _STORAGE_WARN                90
   _STORAGE_CRIT                95
   _CPU_WARN                    80
   _CPU_CRIT                    90
   _MEMORY_WARN                 90,20
   _MEMORY_CRIT                 95,50
   _NET_WARN                    90,90,0,0,0,0
   _NET_CRIT                    0,0,0,0,0,0
<<<<<<< HEAD

=======
}



define service{
  name				linux-service
  use				generic-service
  register                      0
  aggregation			system
>>>>>>> 3d5f1b24
}<|MERGE_RESOLUTION|>--- conflicted
+++ resolved
@@ -20,9 +20,7 @@
    _MEMORY_CRIT                 95,50
    _NET_WARN                    90,90,0,0,0,0
    _NET_CRIT                    0,0,0,0,0,0
-<<<<<<< HEAD
 
-=======
 }
 
 
@@ -32,5 +30,4 @@
   use				generic-service
   register                      0
   aggregation			system
->>>>>>> 3d5f1b24
 }