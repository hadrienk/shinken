--- conflicted
+++ resolved
@@ -39,195 +39,5 @@
         }
 
 
-<<<<<<< HEAD
-=======
-#A little host group. Host groups are important if you want to keep managable your conf ;)
-define hostgroup{
-        hostgroup_name  linux-servers ; The name of the hostgroup
-        alias           Linux Servers ; Long name of the group
-        members         localhost,dc01     ; Comma separated list of hosts that belong to this group
-#	realm Europe
-        }
 
 
-
-
-###############################################################################
-###############################################################################
-#
-# SERVICE TEMPLATES
-#
-###############################################################################
-###############################################################################
-
-# Generic service definition template - This is NOT a real service, just a template!
-define service{
-        name                            generic-service 	; The 'name' of this service template
-        active_checks_enabled           1       		; Active service checks are enabled
-        passive_checks_enabled          1    		   	; Passive service checks are enabled/accepted
-        parallelize_check               1       		; Active service checks should be parallelized (disabling this can lead to major performance problems)
-        obsess_over_service             1       		; We should obsess over this service (if necessary)
-        check_freshness                 1       		; Default is to NOT check service 'freshness'
-	freshness_threshold		3600
-        notifications_enabled           1       		; Service notifications are enabled
-        event_handler_enabled           0       		; Service event handler is enabled
-	event_handler			super_event_kill_everyone!DIE
-        flap_detection_enabled          1       		; Flap detection is enabled
-        failure_prediction_enabled      1       		; Failure prediction is enabled
-        process_perf_data               1       		; Process performance data
-        retain_status_information       1       		; Retain status information across program restarts
-        retain_nonstatus_information    1       		; Retain non-status information across program restarts
-        is_volatile                     0       		; The service is not volatile
-        check_period                    24x7			; The service can be checked at any time of the day
-        max_check_attempts              2			; Re-check the service up to 3 times in order to determine its final (hard) state
-        check_interval           5			; Check the service every 10 minutes under normal conditions
-        retry_interval            5			; Re-check the service every two minutes until a hard state can be determined
-        contact_groups                  admins			; Notifications get sent out to everyone in the 'admins' group
-	notification_options		w,u,c,r			; Send notifications about warning, unknown, critical, and recovery events
-        notification_interval           1			; Re-notify about service problems every hour
-	notification_period             24x7
-        register                        0       		; DONT REGISTER THIS DEFINITION - ITS NOT A REAL SERVICE, JUST A TEMPLATE!
-	_httpstink			 NO
-#	stalking_options		 w,c
-
-	#Shinken specific
-#	resultmodulations		 critical_is_warning
-#	escalations			 ToLevel2
-        }
-
-
-
-#This one is a real one
-define service{
-	name				local-service 		; The name of this service template
-	use				generic-service		; Inherit default values from the generic-service definition
-        max_check_attempts              1			; Re-check the service up to 4 times in order to determine its final (hard) state
-        register                        0       		; DONT REGISTER THIS DEFINITION - ITS NOT A REAL SERVICE, JUST A TEMPLATE!
-	}
-
-
-
-define service{
-        use                             local-service         ; Name of service template to use
-        host_name                       localhost
-#	hostgroup_name			linux-servers
-        service_description             Root Partition
-	check_command			check_local_disk!$USER2$
-        }
-
-
-###Service groups are less important than host group, but can be useful
-define servicegroup{
-       servicegroup_name	LocalServices
-       alias			Local service
-       members			localhost,Root Partition
-       }
-
-
-
-# Define escalation with the OLD school way.
-#Beter use the simple "escalation" way! (shinken-specific.cfg)
-
-define serviceescalation{
-       host_name	localhost
-       hostgroup_name	windows-servers
-       service_description	Root Partition
-       contacts			dbrosseau
-       contact_groups		admins
-       first_notification	2
-       last_notification	5
-       notification_interval	1
-       escalation_period	24x7
-       escalation_options	w,u,c,r
-       }
-
-define hostescalation{
-       host_name	dc01
-       hostgroup_name	windows-servers
-       contacts			dbrosseau
-#       contact_groups		admins
-       first_notification	2
-       last_notification	6
-       notification_interval	1
-       escalation_period	24x7
-       escalation_options	u,d,r
-       }
-
-
-
-#### Timeperiods part
-
-define timeperiod{
-	timeperiod_name			24x7
-	alias				24_Hours_A_Day,_7_Days_A_Week
-	sunday				00:00-24:00
-	monday				00:00-24:00
-	tuesday				00:00-24:00
-	wednesday				00:00-24:00
-	thursday				00:00-24:00
-	friday				00:00-24:00
-	saturday				00:00-24:00
-#	exclude                		workhours
-}
-
-
-# 'workhours' timeperiod definition
-define timeperiod{
-	timeperiod_name	workhours
-	alias		Normal Work Hours
-	monday		09:00-17:00
-	tuesday		09:00-17:00
-	wednesday	09:00-17:00
-	thursday	09:00-17:00
-	friday		09:00-17:00
-	#exclude		24x7
-	}
-
-
-# 'none' timeperiod definition
-define timeperiod{
-	timeperiod_name	none
-	alias		No Time Is A Good Time
-	}
-
-
-# Some U.S. holidays
-# Note: The timeranges for each holiday are meant to *exclude* the holidays from being
-# treated as a valid time for notifications, etc.  You probably don't want your pager
-# going off on New Year's.  Although you're employer might... :-)
-define timeperiod{
-	name			us-holidays
-        timeperiod_name         us-holidays
-        alias                   U.S. Holidays
-
-        january 1               00:00-00:00     ; New Years
-        monday -1 may           00:00-00:00     ; Memorial Day (last Monday in May)
-        july 4                  00:00-00:00     ; Independence Day
-        monday 1 september      00:00-00:00     ; Labor Day (first Monday in September)
-        thursday -1 november    00:00-00:00     ; Thanksgiving (last Thursday in November)
-        december 25             00:00-00:00     ; Christmas
-        }
-
-
-# This defines a modified "24x7" timeperiod that covers every day of the
-# year, except for U.S. holidays (defined in the timeperiod above).
-define timeperiod{
-        timeperiod_name 24x7_sans_holidays
-        alias           24x7 Sans Holidays
-
-	use		us-holidays		; Get holiday exceptions from other timeperiod
-
-        sunday          00:00-24:00
-        monday          00:00-24:00
-        tuesday         00:00-24:00
-        wednesday       00:00-24:00
-        thursday        00:00-24:00
-        friday          00:00-24:00
-        saturday        00:00-24:00
-        }
->>>>>>> 502a3fe2
-
-
-
-
-
