--- conflicted
+++ resolved
@@ -42,14 +42,10 @@
 
 
 def get_instance(plugin):
-<<<<<<< HEAD
-    logger.info("[RedisRetention] Get a redis retention scheduler module for plugin %s" % plugin.get_name())
-=======
     """
     Called by the plugin manager to get a broker
     """
     logger.debug("Get a redis retention scheduler module for plugin %s" % plugin.get_name())
->>>>>>> a314e6e2
     if not redis:
         logger.error('Missing the module python-redis. Please install it.')
         raise Exception
@@ -64,26 +60,18 @@
         self.server = server
 
     def init(self):
-<<<<<<< HEAD
-        logger.info("[RedisRetention] Initialisation of the redis module")
-=======
         """
         Called by Scheduler to say 'let's prepare yourself guy'
         """
-        print "Initilisation of the redis module"
->>>>>>> a314e6e2
+        logger.info("[RedisRetention] Initialisation of the redis module")
         #self.return_queue = self.properties['from_queue']
         self.mc = redis.Redis(self.server)
 
     def hook_save_retention(self, daemon):
-<<<<<<< HEAD
-        logger.info("[RedisRetention] Asking me to update the retention objects")
-=======
         """
         main function that is called in the retention creation pass
         """
         logger.debug("[RedisRetention] asking me to update the retention objects")
->>>>>>> a314e6e2
 
         all_data = daemon.get_retention_data()
 
@@ -111,11 +99,7 @@
     def hook_load_retention(self, daemon):
 
         # Now the new redis way :)
-<<<<<<< HEAD
-        logger.info("[RedisRetention] Asking me to load the retention objects")
-=======
         logger.debug("[RedisRetention] asking me to load the retention objects")
->>>>>>> a314e6e2
 
         # We got list of loaded data from retention server
         ret_hosts = {}
@@ -147,10 +131,6 @@
         # Ok, now comme load them scheduler :)
         daemon.restore_retention_data(all_data)
 
-<<<<<<< HEAD
-        logger.info("[RedisRetention] OK we've load data from redis server")
-=======
         logger.info("[RedisRetention] Retention objects loaded successfully.")
->>>>>>> a314e6e2
 
         return True