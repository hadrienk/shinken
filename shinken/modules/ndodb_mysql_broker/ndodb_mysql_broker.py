--- conflicted
+++ resolved
@@ -27,6 +27,7 @@
 import copy
 import time
 import sys
+import _mysql_exceptions
 
 properties = {
     'daemons' : ['broker'],
@@ -37,8 +38,8 @@
 
 from shinken.db_mysql import DBMysql
 from shinken.basemodule import BaseModule
-#Do we need?	 	
-import _mysql_exceptions
+
+
 
 def de_unixify(t):
     return time.strftime('%Y-%m-%d %H:%M:%S', time.localtime(t))
@@ -64,14 +65,10 @@
         self.password = conf.password
         self.database = conf.database
         self.character_set = conf.character_set
-<<<<<<< HEAD
-        self.nagios_mix_offset = int(conf.nagios_mix_offset)
         self.port = int(getattr(conf, 'port', '3306'))
         # Centreon ndo add some fields like long_output that are not in the vanilla ndo
         self.centreon_version = False
-=======
         self.synchronise_database_id = int(conf.synchronise_database_id)
->>>>>>> cb4919d4
 
 
     #Called by Broker so we can do init stuff
@@ -82,13 +79,10 @@
         self.db = DBMysql(self.host, self.user, self.password, self.database, self.character_set, table_prefix='nagios_', port=self.port)
         self.connect_database()
 
-        # Cache for hosts and services
-        # will be flushed when we got a net instance id
-        # or something like that
-        self.services_cache = {}
-        self.hosts_cache = {}
-
-<<<<<<< HEAD
+        #Cache for hosts and services when sync is active
+        self.services_cache_sync = {}
+        self.hosts_cache_sync = {}
+
         # We need to search for centreon_specific fields, like long_output
         query = u"select TABLE_NAME from information_schema.columns where TABLE_SCHEMA='ndo' and TABLE_NAME='nagios_servicestatus' and COLUMN_NAME='long_output';"
         self.db.execute_query(query)
@@ -99,27 +93,50 @@
             self.centreon_version = True
             print "NDO/Mysql : using the centreon version"
 
-=======
-        #Cache for database id
-        #In order not to query the database every time
-        self.database_id_cache={}
-
-
-        #Todo list to manage brok
-        self.todo=[]
->>>>>>> cb4919d4
-
-    #Get a brok, parse it, and put in in database
-    #We call functions like manage_ TYPEOFBROK _brok that return us queries
+        # Cache for database id
+        # In order not to query the database every time
+        self.database_id_cache = {}
+
+        # Mapping service_id in Shinken and in database
+        # Because can't acces host_name from a service everytime :(
+        self.mapping_service_id = {}
+
+        # Todo list to manage brok
+        self.todo = []
+
+
+    # Get a brok, parse it, and put in in database
+    # We call functions like manage_ TYPEOFBROK _brok that return us queries
     def manage_brok(self, b):
         # We need to do some brok mod, so we copy it
         new_b = copy.deepcopy(b)
     
-        if 'instance_id' in new_b.data:
-            # We've got problem with instance_id == 0 so we add 1 every where
-            new_b.data['instance_id'] = new_b.data['instance_id'] + 1
-            
-
+        # If we syncronize, must look for id change
+        if self.synchronise_database_id != '0' and 'instance_id' in new_b.data:
+            # If we use database sync, we have to synchronise database id
+            # so we wait for the instance name
+            if 'instance_name' not in new_b.data :
+                self.todo.append(new_b)
+                return  
+                  
+            # We convert the id to write properly in the base using the 
+            # instance_name to reuse the instance_id in the base.
+            else:
+                new_b.data['instance_id'] = self.convert_id(new_b.data['instance_id'], new_b.data['instance_name'])
+                self.todo.append(new_b)
+                for brok in self.todo :
+                    # We have to put the good instance ID to all brok waiting
+                    # in the list then execute the query
+                    brok.data['instance_id'] = new_b.data['instance_id']
+                    queries = BaseModule.manage_brok(self, brok)
+                    if queries is not None:
+                        for q in queries :
+                            self.db.execute_query(q)
+                # We finished to manage the todo, so we void it
+                self.todo = []
+                return
+
+        # Executed if we don't synchronise or there is no instance_id
         queries = BaseModule.manage_brok(self,new_b)
         
         if queries is not None:
@@ -128,27 +145,18 @@
             return
 
 
-        
-
 
     # Create the database connection
-    # TODO : finish (begin :) ) error catch and conf parameters...
-    def connect_database(self):
-    
+    # TODO : Choose a behavior when exception is catch
+    def connect_database(self):    
         try :
             self.db.connect_database()
-            
         except _mysql_exceptions.OperationalError as exp:
-
-            #TODO : Stop properly the module
-            #Otherwise the module will keep running and fail on 
-            #an non understandable exception
-
             print "[MysqlDB] Module raise an exception : %s . Please check the arguments!" % exp
-            #Do we need?
-            #exit 
-
-
+            raise
+
+
+    # 
     def get_instance_id(self,name):
         query1 = u"SELECT  max(instance_id) + 1 from nagios_instances"
         query2 = u"SELECT instance_id from nagios_instances where instance_name = '%s';" % name
@@ -173,34 +181,46 @@
 
 
 
-    def convert_id(self,id,name):
+    def convert_id(self, id, name):
         #Look if we have already encountered this id
         if id in self.database_id_cache :
             return self.database_id_cache[id]
         else :
-            data_id = self.get_instance_id(name)
-            self.database_id_cache[id]=data_id
+            data_id = 1
+            # If we disable the database sync, we are using the in-brok instance_id
+            if self.synchronise_database_id == '0':
+                data_id = id
+            # Else : we are quering the database and get a new one
+            else:
+                data_id = self.get_instance_id(name)
+            # cache this!
+            self.database_id_cache[id] = data_id                
             return data_id
 
 
-    def get_host_object_id_by_name(self, host_name):
+    def get_host_object_id_by_name_sync(self, host_name, instance_id):
         #First look in cache.
-        if host_name in self.hosts_cache:
-            return self.hosts_cache[host_name]
+        if instance_id in self.hosts_cache_sync:
+            if host_name in self.hosts_cache_sync[instance_id]:
+                return self.hosts_cache_sync[instance_id][host_name]
 
         #Not in cache, not good
-        query = u"SELECT object_id from nagios_objects where name1='%s' and objecttype_id='1'" % host_name
+        query = u"SELECT object_id from nagios_objects where name1='%s' and objecttype_id='1' and instance_id='%s'" % (host_name,instance_id)
         self.db.execute_query(query)
         row = self.db.fetchone ()
         if row is None or len(row) < 1:
             return 0
         else:
-            self.hosts_cache[host_name] = row[0]
+            if instance_id not in self.hosts_cache_sync:
+                self.hosts_cache_sync[instance_id] = {}
+            self.hosts_cache_sync[instance_id][host_name] = row[0]
             return row[0]
 
-    def get_contact_object_id_by_name(self, contact_name):
-        #Not in cache, not good
-        query = u"SELECT object_id from nagios_objects where name1='%s' and objecttype_id='10'" % contact_name
+    def get_contact_object_id_by_name_sync(self, contact_name,instance_id):
+        
+        
+             
+        query = u"SELECT object_id from nagios_objects where name1='%s' and objecttype_id='10' and instance_id='%s'" % (contact_name,instance_id)
         self.db.execute_query(query)
         row = self.db.fetchone ()
         if row is None or len(row) < 1:
@@ -210,8 +230,9 @@
 
 
 
-    def get_hostgroup_object_id_by_name(self, hostgroup_name):
-        query = u"SELECT object_id from nagios_objects where name1='%s' and objecttype_id='3'" % hostgroup_name
+    def get_hostgroup_object_id_by_name_sync(self, hostgroup_name, instance_id):
+
+        query = u"SELECT object_id from nagios_objects where name1='%s' and objecttype_id='3' and instance_id='%s'" % (hostgroup_name,instance_id)
         self.db.execute_query(query)
         row = self.db.fetchone ()
         if row is None or len(row) < 1:
@@ -220,34 +241,73 @@
             return row[0]
 
 
-    def get_service_object_id_by_name(self, host_name, service_description):
-        #first look in cache
-        if (host_name, service_description) in self.services_cache:
-            return self.services_cache[(host_name, service_description)]
-
-        #else; not in cache :(
-        query = u"SELECT object_id from nagios_objects where name1='%s' and name2='%s' and objecttype_id='2'" % (host_name, service_description)
+    def get_max_hostgroup_id_sync(self):
+ 
+        query = u"SELECT max(hostgroup_id) + 1 from nagios_hostgroups"
         self.db.execute_query(query)
         row = self.db.fetchone ()
         if row is None or len(row) < 1:
             return 0
         else:
-            self.services_cache[(host_name, service_description)] = row[0]
             return row[0]
 
 
-    def get_servicegroup_object_id_by_name(self, servicegroup_name):
-        query = u"SELECT object_id from nagios_objects where name1='%s' and objecttype_id='4'" % servicegroup_name
+    def get_service_object_id_by_name_sync(self, host_name, service_description, instance_id):
+
+        
+        if instance_id in self.services_cache_sync:
+            if (host_name, service_description) in self.services_cache_sync[instance_id]:
+                return self.services_cache_sync[(host_name, service_description)]
+
+        #else; not in cache :(
+        query = u"SELECT object_id from nagios_objects where name1='%s' and name2='%s' and objecttype_id='2' and instance_id='%s'" % (host_name, service_description,instance_id)
         self.db.execute_query(query)
         row = self.db.fetchone ()
         if row is None or len(row) < 1:
             return 0
         else:
+            if instance_id not in self.services_cache_sync:
+                self.services_cache_sync[instance_id] = {}
+            self.services_cache_sync[(host_name, service_description)] = row[0]
             return row[0]
 
-        
-    def get_contactgroup_object_id_by_name(self, contactgroup_name):
-        query = u"SELECT object_id from nagios_objects where name1='%s' and objecttype_id='11'" % contactgroup_name
+
+    def get_servicegroup_object_id_by_name_sync(self, servicegroup_name, instance_id):
+ 
+        query = u"SELECT object_id from nagios_objects where name1='%s' and objecttype_id='4' and instance_id='%s'" % (servicegroup_name,instance_id)
+        self.db.execute_query(query)
+        row = self.db.fetchone ()
+        if row is None or len(row) < 1:
+            return 0
+        else:
+            return row[0]
+    
+    
+    def get_max_servicegroup_id_sync(self):
+ 
+        query = u"SELECT max(servicegroup_id) + 1 from nagios_servicegroups"
+        self.db.execute_query(query)
+        row = self.db.fetchone ()
+        if row is None or len(row) < 1:
+            return 0
+        else:
+            return row[0]
+
+        
+    def get_contactgroup_object_id_by_name_sync(self, contactgroup_name, instance_id):
+
+              
+        query = u"SELECT object_id from nagios_objects where name1='%s' and objecttype_id='11'and instance_id='%s'" % (contactgroup_name,instance_id)
+        self.db.execute_query(query)
+        row = self.db.fetchone ()
+        if row is None or len(row) < 1:
+            return 0
+        else:
+            return row[0]
+
+    def get_max_contactgroup_id_sync(self):
+ 
+        query = u"SELECT max(contactgroup_id) + 1 from nagios_contactgroups"
         self.db.execute_query(query)
         row = self.db.fetchone ()
         if row is None or len(row) < 1:
@@ -277,8 +337,8 @@
 
         #We also clean cache, because we are not sure about this data now
         print "[MySQL/NDO] Flushing caches (clean from instance %d)" % instance_id
-        self.services_cache = {}
-        self.hosts_cache = {}
+        self.services_cache_sync = {}
+        self.hosts_cache_sync = {}
 
         return res
 
@@ -362,10 +422,10 @@
         object_query = self.db.create_insert_query('objects', objects_data)
         self.db.execute_query(object_query)
 
-        host_id = self.get_host_object_id_by_name(data['host_name'])
+        host_id = self.get_host_object_id_by_name_sync(data['host_name'],data['instance_id'])
 
         #print "DATA:", data
-        hosts_data = {'host_id' : data['id'], 'instance_id' : data['instance_id'],
+        hosts_data = { 'instance_id' : data['instance_id'],
                       'host_object_id' : host_id, 'alias' : data['alias'],
                       'display_name' : data['display_name'], 'address' : data['address'],
                       'failure_prediction_options' : '0', 'check_interval' : data['check_interval'],
@@ -403,6 +463,7 @@
                            'has_been_checked' : 1, 'percent_state_change' : data['percent_state_change'], 'is_flapping' : data['is_flapping'],
                            'flap_detection_enabled' : data['flap_detection_enabled'],
                            }
+
         # Centreon add some fields
         if self.centreon_version:
             hoststatus_data['long_output'] = data['long_output']
@@ -412,7 +473,7 @@
         return [query, hoststatus_query]
 
 
-    #A host have just be create, database is clean, we INSERT it
+    #A service have just been created, database is clean, we INSERT it
     def manage_initial_service_status_brok(self, b):
         #new_b = copy.deepcopy(b)
 
@@ -424,13 +485,17 @@
         object_query = self.db.create_insert_query('objects', objects_data)
         self.db.execute_query(object_query)
 
-        host_id = self.get_host_object_id_by_name(data['host_name'])
-        service_id = self.get_service_object_id_by_name(data['host_name'], data['service_description'])
+        host_id = self.get_host_object_id_by_name_sync(data['host_name'],data['instance_id'])
+        service_id = self.get_service_object_id_by_name_sync(data['host_name'], data['service_description'],data['instance_id'])
+        
+        #TODO : Include with the service cache.
+        self.mapping_service_id[data['id']] = service_id
+        
 
         #print "DATA:", data
         #print "HOST ID:", host_id
         #print "SERVICE ID:", service_id
-        services_data = {'service_id' : data['id'], 'instance_id' : data['instance_id'],
+        services_data = { 'instance_id' : data['instance_id'],
                       'service_object_id' : service_id, 'host_object_id' : host_id,
                       'display_name' : data['display_name'],
                       'failure_prediction_options' : '0', 'check_interval' : data['check_interval'],
@@ -469,6 +534,7 @@
                               'has_been_checked' : 1, 'percent_state_change' : data['percent_state_change'], 'is_flapping' : data['is_flapping'],
                               'flap_detection_enabled' : data['flap_detection_enabled'],
                               }
+
         # Centreon add some fields
         if self.centreon_version:
             servicestatus_data['long_output'] = data['long_output']
@@ -492,9 +558,13 @@
         object_query = self.db.create_insert_query('objects', objects_data)
         self.db.execute_query(object_query)
 
-        hostgroup_id = self.get_hostgroup_object_id_by_name(data['hostgroup_name'])
-
-        hostgroups_data = {'hostgroup_id' : data['id'], 'instance_id' :  data['instance_id'],
+        hostgroup_id = self.get_hostgroup_object_id_by_name_sync(data['hostgroup_name'],data['instance_id'])
+        
+        #We can't get the id of the hostgroup in the base because we don't have inserted it yet!
+        #So we get a suitable id in this table an fix it for the hostgroup and hostgroup_member
+        hostgp_id = self.get_max_hostgroup_id_sync()
+
+        hostgroups_data = { 'hostgroup_id' : hostgp_id, 'instance_id' :  data['instance_id'],
                            'config_type' : 0, 'hostgroup_object_id' : hostgroup_id,
                            'alias' : data['alias']
             }
@@ -505,8 +575,9 @@
         #Ok, the hostgroups table is uptodate, now we add relations
         #between hosts and hostgroups
         for (h_id, h_name) in b.data['members']:
-            host_id = self.get_host_object_id_by_name(h_name)
-            hostgroup_members_data = {'instance_id' : data['instance_id'], 'hostgroup_id' : data['id'],
+            host_id = self.get_host_object_id_by_name_sync(h_name,data['instance_id'])
+
+            hostgroup_members_data = {'instance_id' : data['instance_id'], 'hostgroup_id' : hostgp_id,
                                       'host_object_id' : host_id}
             q = self.db.create_insert_query('hostgroup_members', hostgroup_members_data)
             res.append(q)
@@ -514,9 +585,9 @@
 
 
 
-    #A new host group? Insert it
-    #We need to do something for the members prop (host.id, host_name)
-    #They are for host_hostgroup table, with just host.id hostgroup.id
+    #A new service group? Insert it
+    #We need to do something for the members prop (serv.id, service_name)
+    #They are for service_hostgroup table, with just service.id servicegroup.id
     def manage_initial_servicegroup_status_brok(self, b):
         data = b.data
 
@@ -527,22 +598,28 @@
         object_query = self.db.create_insert_query('objects', objects_data)
         self.db.execute_query(object_query)
 
-        servicegroup_id = self.get_servicegroup_object_id_by_name(data['servicegroup_name'])
-
-
-        servicegroups_data = {'servicegroup_id' : data['id'], 'instance_id' :  data['instance_id'],
+        servicegroup_id = self.get_servicegroup_object_id_by_name_sync(data['servicegroup_name'],data['instance_id'])
+        svcgp_id = self.get_max_servicegroup_id_sync()
+        
+
+
+        servicegroups_data = {'servicegroup_id' : svcgp_id, 'instance_id' :  data['instance_id'],
                            'config_type' : 0, 'servicegroup_object_id' : servicegroup_id,
                            'alias' : data['alias']
             }
 
         query = self.db.create_insert_query('servicegroups', servicegroups_data)
         res = [query]
-
-        #Ok, the hostgroups table is uptodate, now we add relations
-        #between hosts and hostgroups
+        
+        
+        
+        #Ok, the servicegroups table is up to date, now we add relations
+        #between service and servicegroups
         for (s_id, s_name) in b.data['members']:
-            servicegroup_members_data = {'instance_id' : data['instance_id'], 'servicegroup_id' : data['id'],
-                                         'service_object_id' : s_id}
+            #TODO : Include with the service cache.
+            service_id = self.mapping_service_id[s_id]
+            servicegroup_members_data = {'instance_id' : data['instance_id'], 'servicegroup_id' : svcgp_id,
+                                         'service_object_id' : service_id}
             q = self.db.create_insert_query('servicegroup_members', servicegroup_members_data)
             res.append(q)
         return res
@@ -552,7 +629,8 @@
     def manage_host_check_result_brok(self, b):
         data = b.data
         #print "DATA", data
-        host_id = self.get_host_object_id_by_name(data['host_name'])
+        host_id = self.get_host_object_id_by_name_sync(data['host_name'],data['instance_id'])
+
         #Only the host is impacted
         where_clause = {'host_object_id' : host_id}
         host_check_data = {'instance_id' : data['instance_id'],
@@ -589,7 +667,9 @@
     #next_check with it
     def manage_host_next_schedule_brok(self, b):
         data = b.data
-        host_id = self.get_host_object_id_by_name(data['host_name'])
+        
+        host_id = self.get_host_object_id_by_name_sync(data['host_name'],data['instance_id'])
+
         #Only the host is impacted
         where_clause = {'host_object_id' : host_id}
 
@@ -600,12 +680,13 @@
         return [hoststatus_query]
 
 
-    #Same than service result, but for host result
+    #Same than host result, but for service result
     def manage_service_check_result_brok(self, b):
         data = b.data
         #print "DATA", data
-        service_id = self.get_service_object_id_by_name(data['host_name'], data['service_description'])
-
+        service_id = self.get_service_object_id_by_name_sync(data['host_name'], data['service_description'],data['instance_id'])
+        
+        
         #Only the service is impacted
         where_clause = {'service_object_id' : service_id}
         service_check_data = {'instance_id' : data['instance_id'],
@@ -616,6 +697,7 @@
                            'return_code' : data['return_code'], 'output' : data['output'],
                            'perfdata' : data['perf_data']
         }
+
         # Centreon add some fields
         if self.centreon_version:
             service_check_data['long_output'] = data['long_output']
@@ -630,6 +712,7 @@
                               'output' : data['output'], 'perfdata' : data['perf_data'], 'last_check' : de_unixify(data['last_chk']),
                               'percent_state_change' : data['percent_state_change'],
         }
+
         # Centreon add some fields
         if self.centreon_version:
             servicestatus_data['long_output'] = data['long_output']
@@ -644,8 +727,9 @@
     def manage_service_next_schedule_brok(self, b):
         data = b.data
         #print "DATA", data
-        service_id = self.get_service_object_id_by_name(data['host_name'], data['service_description'])
-
+        service_id = self.get_service_object_id_by_name_sync(data['host_name'], data['service_description'],data['instance_id'])
+        
+        
         #Only the service is impacted
         where_clause = {'service_object_id' : service_id}
 
@@ -660,7 +744,9 @@
     #Ok the host is updated
     def manage_update_host_status_brok(self, b):
         data = b.data
-        host_id = self.get_host_object_id_by_name(data['host_name'])
+        
+        host_id = self.get_host_object_id_by_name_sync(data['host_name'],data['instance_id'])
+            
 
         hosts_data = {'instance_id' : data['instance_id'],
                       'failure_prediction_options' : '0', 'check_interval' : data['check_interval'],
@@ -699,6 +785,7 @@
                            'has_been_checked' : 1, 'is_flapping' : data['is_flapping'], 'percent_state_change' : data['percent_state_change'], 
                            'flap_detection_enabled' : data['flap_detection_enabled'],
                            }
+
         # Centreon add some fields
         if self.centreon_version:
             hoststatus_data['long_output'] = data['long_output']
@@ -708,12 +795,11 @@
         return [query, hoststatus_query]
 
 
-    #Ok the host is updated
+    #Ok the service is updated
     def manage_update_service_status_brok(self, b):
         data = b.data
 
-        service_id = self.get_service_object_id_by_name(data['host_name'], data['service_description'])
-
+        service_id = self.get_service_object_id_by_name_sync(data['host_name'], data['service_description'],data['instance_id'])
 
 
         services_data = {'instance_id' : data['instance_id'],
@@ -730,7 +816,7 @@
             }
 
         #Only the service is impacted
-        where_clause = {'service_object_id' : service_id, 'service_id' : data['id']}
+        where_clause = {'service_object_id' : service_id, 'instance_id' : data['instance_id']}
         #where_clause = {'host_name' : data['host_name']}
         query = self.db.create_update_query('services', services_data, where_clause)
 
@@ -756,6 +842,7 @@
                               'has_been_checked' : 1, 'is_flapping' : data['is_flapping'], 'percent_state_change' : data['percent_state_change'],
                               'flap_detection_enabled' : data['flap_detection_enabled'],
                               }
+
         # Centreon add some fields
         if self.centreon_version:
             servicestatus_data['long_output'] = data['long_output']
@@ -780,9 +867,10 @@
         object_query = self.db.create_insert_query('objects', objects_data)
         self.db.execute_query(object_query)
 
-        contact_obj_id = self.get_contact_object_id_by_name(data['contact_name'])
-
-        contacts_data = {'contact_id' : data['id'], 'instance_id' : data['instance_id'],
+        contact_obj_id = self.get_contact_object_id_by_name_sync(data['contact_name'],data['instance_id'])
+        #contact_id = self.get_contact_id(data['id'])
+
+        contacts_data = {'instance_id' : data['instance_id'],
                       'contact_object_id' : contact_obj_id,
                       'alias' : data['alias'],
                       'email_address' : data['email'], 'pager_address' : data['pager'],
@@ -796,9 +884,7 @@
 
 
 
-    #A new host group? Insert it
-    #We need to do something for the members prop (host.id, host_name)
-    #They are for host_hostgroup table, with just host.id hostgroup.id
+    #A new contact group? Insert it
     def manage_initial_contactgroup_status_brok(self, b):
         data = b.data
 
@@ -809,10 +895,12 @@
         object_query = self.db.create_insert_query('objects', objects_data)
         self.db.execute_query(object_query)
 
-        contactgroup_id = self.get_contactgroup_object_id_by_name(data['contactgroup_name'])
-
-        contactgroups_data = {'contactgroup_id' : data['id'], 'instance_id' :  data['instance_id'],
-                           'config_type' : 0, 'contactgroup_object_id' : contactgroup_id,
+        contactgroup_id = self.get_contactgroup_object_id_by_name_sync(data['contactgroup_name'],data['instance_id'])
+        ctcgp_id = self.get_max_contactgroup_id_sync()
+
+        contactgroups_data = {'contactgroup_id' : ctcgp_id, 'instance_id' :  data['instance_id'],
+                           'config_type' : 0,
+                           'contactgroup_object_id' : contactgroup_id,
                            'alias' : data['alias']
             }
 
@@ -823,25 +911,28 @@
         #between hosts and hostgroups
         for (c_id, c_name) in b.data['members']:
             #print c_name
-            contact_obj_id = self.get_contact_object_id_by_name(c_name)
-            contactgroup_members_data = {'instance_id' : data['instance_id'], 'contactgroup_id' : data['id'],
+            contact_obj_id = self.get_contact_object_id_by_name_sync(c_name,data['instance_id'])
+            
+            contactgroup_members_data = {'instance_id' : data['instance_id'],
+                                         'contactgroup_id' : ctcgp_id,
                                          'contact_object_id' : contact_obj_id}
             q = self.db.create_insert_query('contactgroup_members', contactgroup_members_data)
             res.append(q)
         return res
 
 
+
     #A notification have just be created, we INSERT it
     def manage_notification_raise_brok(self, b):
 
         data = b.data
         print "CREATING A NOTIFICATION", data
         if data['service_description'] != '':
-            object_id = self.get_service_object_id_by_name(data['host_name'], data['service_description'])
-        else:
-            object_id = self.get_host_object_id_by_name(data['host_name'])
-
-        notification_data = {'notification_id' : data['id'], 'instance_id' :  data['instance_id'],
+             service_id = self.get_service_object_id_by_name_sync(data['host_name'], data['service_description'],data['instance_id'])
+        else:
+             host_id = self.get_host_object_id_by_name_sync(data['host_name'],data['instance_id'])
+
+        notification_data = {'instance_id' :  data['instance_id'],
                              'start_time' : de_unixify(data['start_time']),
                              'end_time' : de_unixify(data['end_time']),
                              'state' : data['state']                             
