#!/usr/bin/python

# -*- coding: utf-8 -*-

# Copyright (C) 2009-2012:
#    Gabes Jean, naparuba@gmail.com
#    Gerhard Lausser, Gerhard.Lausser@consol.de
#    Gregory Starck, g.starck@gmail.com
#    Hartmut Goebel, h.goebel@goebel-consult.de
#
# This file is part of Shinken.
#
# Shinken is free software: you can redistribute it and/or modify
# it under the terms of the GNU Affero General Public License as published by
# the Free Software Foundation, either version 3 of the License, or
# (at your option) any later version.
#
# Shinken is distributed in the hope that it will be useful,
# but WITHOUT ANY WARRANTY; without even the implied warranty of
# MERCHANTABILITY or FITNESS FOR A PARTICULAR PURPOSE.  See the
# GNU Affero General Public License for more details.
#
# You should have received a copy of the GNU Affero General Public License
# along with Shinken.  If not, see <http://www.gnu.org/licenses/>.

"""
This Class is a plugin for the Shinken Broker. It is in charge
to get brok and recreate real objects, and propose a Web interface :)
"""

import traceback
import sys
import os
import time
import traceback
import select
import threading
import base64
import cPickle
import imp

from shinken.basemodule import BaseModule
from shinken.message import Message
from shinken.webui.bottle import Bottle, run, static_file, view, route, request, response, template
from shinken.misc.regenerator import Regenerator
from shinken.log import logger
from shinken.modulesmanager import ModulesManager
from shinken.daemon import Daemon
from shinken.util import safe_print, to_bool
from shinken.webui import plugins

# Local import
from shinken.misc.datamanager import datamgr
from helper import helper

# Debug
import shinken.webui.bottle as bottle
bottle.debug(True)

# Import bottle lib to make bottle happy
bottle_dir = os.path.abspath(os.path.dirname(bottle.__file__))
sys.path.insert(0, bottle_dir)

bottle.TEMPLATE_PATH.append(os.path.join(bottle_dir, 'views'))
bottle.TEMPLATE_PATH.append(bottle_dir)


# Class for the Merlindb Broker
# Get broks and puts them in merlin database
class Webui_broker(BaseModule, Daemon):
    def __init__(self, modconf):
        BaseModule.__init__(self, modconf)

        self.plugins = []

        self.port = int(getattr(modconf, 'port', '7767'))
        self.http_port = int(getattr(modconf, 'http_port', '7766'))
        self.host = getattr(modconf, 'host', '0.0.0.0')
        self.show_skonf = int(getattr(modconf, 'show_skonf', '1'))
        self.auth_secret = getattr(modconf, 'auth_secret').encode('utf8', 'replace')
        self.play_sound = to_bool(getattr(modconf, 'play_sound', '0'))
        self.http_backend = getattr(modconf, 'http_backend', 'auto')
        self.login_text = getattr(modconf, 'login_text', None)
        self.allow_html_output = to_bool(getattr(modconf, 'allow_html_output', '0'))
        self.max_output_length = int(getattr(modconf, 'max_output_length', '100'))
        self.manage_acl = to_bool(getattr(modconf, 'manage_acl', '1'))
        self.remote_user_enable = getattr(modconf, 'remote_user_enable', '0')
        self.remote_user_variable = getattr(modconf, 'remote_user_variable', 'X_REMOTE_USER')

        self.share_dir = getattr(modconf, 'share_dir', 'share')
        self.share_dir = os.path.abspath(self.share_dir)
        print "SHARE DIR IS" * 10, self.share_dir
        # Load the photo dir and make it a absolute path
        self.photo_dir = getattr(modconf, 'photo_dir', 'photos')
        self.photo_dir = os.path.abspath(self.photo_dir)
        print "Webui: using the backend", self.http_backend

        # Look for an additonnal pages dir
        self.additional_plugins_dir = getattr(modconf, 'additional_plugins_dir', '')
        if self.additional_plugins_dir:
            self.additional_plugins_dir = os.path.abspath(self.additional_plugins_dir)
        
        # We will save all widgets
        self.widgets = {}
        # We need our regenerator now (before main) so if we are in a scheduler,
        # rg will be able to skip some broks
        self.rg = Regenerator()


    # We check if the photo directory exists. If not, try to create it
    def check_photo_dir(self):
        print "Checking photo path", self.photo_dir
        if not os.path.exists(self.photo_dir):
            print "Truing to create photo dir", self.photo_dir
            try:
                os.mkdir(self.photo_dir)
            except Exception, exp:
                print "Photo dir creation failed", exp


    # Called by Broker so we can do init stuff
    # TODO: add conf param to get pass with init
    # Conf from arbiter!
    def init(self):
        print "Init of the Webui '%s'" % self.name
        self.rg.load_external_queue(self.from_q)

    # This is called only when we are in a scheduler
    # and just before we are started. So we can gain time, and
    # just load all scheduler objects without fear :) (we
    # will be in another process, so we will be able to hack objects
    # if need)
    def hook_pre_scheduler_mod_start(self, sched):
        print "pre_scheduler_mod_start::", sched.__dict__
        self.rg.load_from_scheduler(sched)

    # In a scheduler we will have a filter of what we really want as a brok
    def want_brok(self, b):
        return self.rg.want_brok(b)

    def main(self):
        self.set_proctitle(self.name)

        self.log = logger
        self.log.load_obj(self)

        # Daemon like init
        self.debug_output = []

        self.modules_manager = ModulesManager('webui', self.find_modules_path(), [])
        self.modules_manager.set_modules(self.modules)
        # We can now output some previously silenced debug output
        self.do_load_modules()
        for inst in self.modules_manager.instances:
            f = getattr(inst, 'load', None)
            if f and callable(f):
                f(self)


        for s in self.debug_output:
            print s
        del self.debug_output

        self.check_photo_dir()
        self.datamgr = datamgr
        datamgr.load(self.rg)
        self.helper = helper

        self.request = request
        self.response = response
        self.template_call = template
        
        try:
            #import cProfile
            #cProfile.runctx('''self.do_main()''', globals(), locals(),'/tmp/webui.profile')
            self.do_main()
        except Exception, exp:
            msg = Message(id=0, type='ICrash', data={'name': self.get_name(), 'exception': exp, 'trace': traceback.format_exc()})
            self.from_q.put(msg)
            # wait 2 sec so we know that the broker got our message, and die
            time.sleep(2)
            raise

    # A plugin send us en external command. We just put it
    # in the good queue
    def push_external_command(self, e):
        print "WebUI: got an external command", e.__dict__
        self.from_q.put(e)

    # Real main function
    def do_main(self):
        # I register my exit function
        self.set_exit_handler()
        print "Go run"

        # We ill protect the operations on
        # the non read+write with a lock and
        # 2 int
        self.global_lock = threading.RLock()
        self.nb_readers = 0
        self.nb_writers = 0

        self.data_thread = None

        # Check if the view dir really exist
        if not os.path.exists(bottle.TEMPLATE_PATH[0]):
            logger.error("The view path do not exist at %s" % bottle.TEMPLATE_PATH)
            sys.exit(2)

        # First load the additonal plugins so they will have the lead on
        # URI routes
        if self.additional_plugins_dir:
            self.load_plugins(self.additional_plugins_dir)

        # Modules can also override some views if need
        for inst in self.modules_manager.instances:
            f = getattr(inst, 'get_webui_plugins_path', None)
            if f and callable(f):
                mod_plugins_path = os.path.abspath(f(self))
                self.load_plugins(mod_plugins_path)
                

        # Then look at the plugins in toe core and load all we can there
        core_plugin_dir = os.path.abspath(os.path.dirname(plugins.__file__))
        self.load_plugins(core_plugin_dir)

        # Declare the whole app static files AFTER the plugin ones
        self.declare_common_static()

        # Launch the data thread"
        self.data_thread = threading.Thread(None, self.manage_brok_thread, 'datathread')
        self.data_thread.start()
        # TODO: look for alive and killing

        # Ok, you want to know why we are using a data thread instead of
        # just call for a select with q._reader, the underlying file
        # handle of the Queue()? That's just because under Windows, select
        # only manage winsock (so network) file descriptor! What a shame!
        print "Starting WebUI application"
        srv = run(host=self.host, port=self.port, server=self.http_backend)

        # ^ IMPORTANT ^
        # We are not managing the lock at this
        # level because we got 2 types of requests:
        # static images/css/js: no need for lock
        # pages: need it. So it's managed at a
        # function wrapper at loading pass


    # It's the thread function that will get broks
    # and update data. Will lock the whole thing
    # while updating
    def manage_brok_thread(self):
        # DBG: times={}
        # DBG: time_waiting_no_readers = 0
        # DBG: time_preparing = 0

        print "Data thread started"
        while True:
            # DBG: t0 = time.time()
            # DBG: print "WEBUI :: GET START"
            l = self.to_q.get()
            # DBG: t1 = time.time()
            # DBG: print "WEBUI :: GET FINISH with", len(l), "in ", t1 - t0

            for b in l:
                # DBG: t0 = time.time()
                b.prepare()
                # DBG: time_preparing += time.time() - t0
                # DBG: if not b.type in times:
                # DBG:     times[b.type] = 0
                # For updating, we cannot do it while
                # answer queries, so wait for no readers
                # DBG: t0 = time.time()
                self.wait_for_no_readers()
                # DBG: time_waiting_no_readers += time.time() - t0
                try:
                    # print "Got data lock, manage brok"
                    # DBG: t0 = time.time()
                    self.rg.manage_brok(b)
                    # DBG: times[b.type] += time.time() - t0

                    for mod in self.modules_manager.get_internal_instances():
                        try:
                            mod.manage_brok(b)
                        except Exception, exp:
                            print exp.__dict__
                            logger.warning("[%s] The mod %s raise an exception: %s, I'm tagging it to restart later" % (self.name, mod.get_name(), str(exp)))
                            logger.debug("[%s] Exception type: %s" % (self.name, type(exp)))
                            logger.debug("Back trace of this kill: %s" % (traceback.format_exc()))
                            self.modules_manager.set_to_restart(mod)
                except Exception, exp:
                    msg = Message(id=0, type='ICrash', data={'name': self.get_name(), 'exception': exp, 'trace': traceback.format_exc()})
                    self.from_q.put(msg)
                    # wait 2 sec so we know that the broker got our message, and die
                    time.sleep(2)
                    # No need to raise here, we are in a thread, exit!
                    os._exit(2)
                finally:
                    # We can remove us as a writer from now. It's NOT an atomic operation
                    # so we REALLY not need a lock here (yes, I try without and I got
                    # a not so accurate value there....)
                    self.global_lock.acquire()
                    self.nb_writers -= 1
                    self.global_lock.release()

            # DBG: t2 = time.time()
            # DBG: print "WEBUI :: MANAGE ALL IN ", t2 - t1
            # DBG: print '"WEBUI: in Waiting no readers', time_waiting_no_readers
            # DBG: print 'WEBUI in preparing broks', time_preparing
            # DBG: print "WEBUI And in times:"
            # DBG: for (k, v) in times.iteritems():
            # DBG:     print "WEBUI\t %s: %s" % (k, v)
            # DBG: print "WEBUI\nWEBUI\n"


    def load_plugin(self, fdir, plugin_dir):
            print "Try to load", fdir, "from", plugin_dir
            try:
                # Put the full qualified path of the module we want to load
                # for example we will give  webui/plugins/eltdetail/
                mod_path = os.path.join(plugin_dir, fdir)
                # Then we load the eltdetail.py inside this directory
                m = imp.load_module('%s' % (fdir), *imp.find_module(fdir, [mod_path]))
                m_dir = os.path.abspath(os.path.dirname(m.__file__))
                sys.path.append(m_dir)

                print "Loaded module m", m
                print m.__file__
                pages = m.pages
                print "Try to load pages", pages
                for (f, entry) in pages.items():
                    routes = entry.get('routes', None)
                    v = entry.get('view', None)
                    static = entry.get('static', False)
                    widget_lst = entry.get('widget', [])
                    widget_desc = entry.get('widget_desc', None)
                    widget_name = entry.get('widget_name', None)
                    widget_picture = entry.get('widget_picture', None)

                    # IMPORTANT: apply VIEW BEFORE route!
                    if v:
                        print "Link function", f, "and view", v
                        f = view(v)(f)

                    # Maybe there is no route to link, so pass
                    if routes:
                        for r in routes:
                            method = entry.get('method', 'GET')
                            print "link function", f, "and route", r, "method", method

                            # Ok, we will just use the lock for all
                            # plugin page, but not for static objects
                            # so we set the lock at the function level.
                            lock_version = self.lockable_function(f)
                            f = route(r, callback=lock_version, method=method)

                    # If the plugin declare a static entry, register it
                    # and remember: really static! because there is no lock
                    # for them!
                    if static:
                        self.add_static(fdir, m_dir)

                    # It's a valid widget entry if it got all data, and at least one route
                    # ONLY the first route will be used for Add!
                    #print "Should I load a widget?",widget_name, widget_desc, widget_lst!=[], routes
                    if widget_name and widget_desc and widget_lst != [] and routes:
                        for place in widget_lst:
                            if place not in self.widgets:
                                self.widgets[place] = []
                            w = {'widget_name': widget_name, 'widget_desc': widget_desc, 'base_uri': routes[0],
                                 'widget_picture': widget_picture}
                            print "Loading widget", w
                            self.widgets[place].append(w)

                # And we add the views dir of this plugin in our TEMPLATE
                # PATH
                bottle.TEMPLATE_PATH.append(os.path.join(m_dir, 'views'))

                # And finally register me so the pages can get data and other
                # useful stuff
                m.app = self


            except Exception, exp:
                logger.warning("Loading plugins: %s" % exp)
        



    # Here we will load all plugins (pages) under the webui/plugins
    # directory. Each one can have a page, views and htdocs dir that we must
    # route correctly
    def load_plugins(self, plugin_dir):
        print "Loading plugin directory: %s" % plugin_dir

        # Load plugin directories
        if not os.path.exists(plugin_dir):
            return
        
        plugin_dirs = [fname for fname in os.listdir(plugin_dir)
                       if os.path.isdir(os.path.join(plugin_dir, fname))]

        print "Plugin dirs", plugin_dirs
        sys.path.append(plugin_dir)
        # We try to import them, but we keep only the one of
        # our type
        for fdir in plugin_dirs:
            self.load_plugin(fdir, plugin_dir)
            
    

    def add_static(self, fdir, m_dir):
        static_route = '/static/' + fdir + '/:path#.+#'
        print "Declaring static route", static_route

        def plugin_static(path):
            print "Ask %s and give %s" % (path, os.path.join(m_dir, 'htdocs'))
            return static_file(path, root=os.path.join(m_dir, 'htdocs'))
        route(static_route, callback=plugin_static)


    # It will say if we can launch a page rendering or not.
    # We can only if there is no writer running from now
    def wait_for_no_writers(self):
        can_run = False
        while True:
            self.global_lock.acquire()
            # We will be able to run
            if self.nb_writers == 0:
                # Ok, we can run, register us as readers
                self.nb_readers += 1
                self.global_lock.release()
                break
            # Oups, a writer is in progress. We must wait a bit
            self.global_lock.release()
            # Before checking again, we should wait a bit
            # like 1ms
            time.sleep(0.001)

    # It will say if we can launch a brok management or not
    # We can only if there is no readers running from now
    def wait_for_no_readers(self):
        start = time.time()
        while True:
            self.global_lock.acquire()
            # We will be able to run
            if self.nb_readers == 0:
                # Ok, we can run, register us as writers
                self.nb_writers += 1
                self.global_lock.release()
                break
            # Ok, we cannot run now, wait a bit
            self.global_lock.release()
            # Before checking again, we should wait a bit
            # like 1ms
            time.sleep(0.001)
            # We should warn if we cannot update broks
            # for more than 30s because it can be not good
            if time.time() - start > 30:
                print "WARNING: we are in lock/read since more than 30s!"
                start = time.time()

    # We want a lock manager version of the plugin functions
    def lockable_function(self, f):
        print "We create a lock version of", f

        def lock_version(**args):
            self.wait_for_no_writers()
            t = time.time()
            try:
                return f(**args)
            finally:
                print "rendered in", time.time() - t
                # We can remove us as a reader from now. It's NOT an atomic operation
                # so we REALLY not need a lock here (yes, I try without and I got
                # a not so accurate value there....)
                self.global_lock.acquire()
                self.nb_readers -= 1
                self.global_lock.release()
        print "The lock version is", lock_version
        return lock_version

    def declare_common_static(self):
        @route('/static/photos/:path#.+#')
        def give_photo(path):
            # If the file really exist, give it. If not, give a dummy image.
            if os.path.exists(os.path.join(self.photo_dir, path+'.jpg')):
                return static_file(path+'.jpg', root=self.photo_dir)
            else:
                return static_file('images/user.png', root=os.path.join(bottle_dir, 'htdocs'))

        # Route static files css files
        @route('/static/:path#.+#')
        def server_static(path):
            # By default give from the root in bottle_dir/htdocs. If the file is missing,
            # search in the share dir
            root = os.path.join(bottle_dir, 'htdocs')
            p = os.path.join(root, path)
            if not os.path.exists(p):
                root = self.share_dir
            return static_file(path, root=root)

        # And add the favicon ico too
        @route('/favicon.ico')
        def give_favicon():
            return static_file('favicon.ico', root=os.path.join(bottle_dir, 'htdocs', 'images'))

    def check_auth(self, user, password):
        print "Checking auth of", user  # , password
        c = self.datamgr.get_contact(user)
        print "Got", c
        if not c:
            print "Warning: You need to have a contact having the same name as your user %s" % user

        # TODO: do not forgot the False when release!
        is_ok = False  # (c is not None)

        for mod in self.modules_manager.get_internal_instances():
            try:
                f = getattr(mod, 'check_auth', None)
                print "Get check_auth", f, "from", mod.get_name()
                if f and callable(f):
                    r = f(user, password)
                    if r:
                        is_ok = True
                        # No need for other modules
                        break
            except Exception, exp:
                print exp.__dict__
                logger.warning("[%s] The mod %s raise an exception: %s, I'm tagging it to restart later" % (self.name, mod.get_name(), str(exp)))
                logger.debug("[%s] Exception type: %s" % (self.name, type(exp)))
                logger.debug("Back trace of this kill: %s" % (traceback.format_exc()))
                self.modules_manager.set_to_restart(mod)

        # Ok if we got a real contact, and if a module auth it
        return (is_ok and c is not None)

    def get_user_auth(self):
        # First we look for the user sid
        # so we bail out if it's a false one
        user_name = self.request.get_cookie("user", secret=self.auth_secret)

        # If we cannot check the cookie, bailout
        if not user_name:
            return None

        c = self.datamgr.get_contact(user_name)
        return c

    # Try to got for an element the graphs uris from modules
    # The source variable describes the source of the calling. Are we displaying 
    # graphs for the element detail page (detail), or a widget in the dashboard (dashboard) ?
    def get_graph_uris(self, elt, graphstart, graphend, source = 'detail'):
        #safe_print("Checking graph uris ", elt.get_full_name())

        uris = []
        for mod in self.modules_manager.get_internal_instances():
            try:
                f = getattr(mod, 'get_graph_uris', None)
                #safe_print("Get graph uris ", f, "from", mod.get_name())
                if f and callable(f):
                    r = f(elt, graphstart, graphend, source)
                    uris.extend(r)
            except Exception, exp:
                print exp.__dict__
                logger.warning("[%s] The mod %s raise an exception: %s, I'm tagging it to restart later" % (self.name, mod.get_name(), str(exp)))
                logger.debug("[%s] Exception type: %s" % (self.name, type(exp)))
                logger.debug("Back trace of this kill: %s" % (traceback.format_exc()))
                self.modules_manager.set_to_restart(mod)

        #safe_print("Will return", uris)
        # Ok if we got a real contact, and if a module auth it
        return uris
        
    def get_common_preference(self, key, default=None):
        safe_print("Checking common preference for", key)

        for mod in self.modules_manager.get_internal_instances():
            try:
                print 'Try to get pref %s from %s' % (key, mod.get_name())
                f = getattr(mod, 'get_ui_common_preference', None)
                if f and callable(f):
                    r = f(key)
                    return r
            except Exception, exp:
                print exp.__dict__
                logger.warning("[%s] The mod %s raise an exception: %s, I'm tagging it to restart later" % (self.name, mod.get_name(), str(exp)))
                logger.debug("[%s] Exception type: %s" % (self.name, type(exp)))
                logger.debug("Back trace of this kill: %s" % (traceback.format_exc()))
                self.modules_manager.set_to_restart(mod)
        print 'get_common_preference :: Nothing return, I send none'
        return default


    # Maybe a page want to warn if there is no module that is able to give user preference?
    def has_user_preference_module(self):
        for mod in self.modules_manager.get_internal_instances():
            f = getattr(mod, 'get_ui_user_preference', None)
            if f and callable(f):
                return True
        return False
        


    # Try to got for an element the graphs uris from modules
    def get_user_preference(self, user, key, default=None):
        safe_print("Checking user preference for", user.get_name(), key)

        for mod in self.modules_manager.get_internal_instances():
            try:
                print 'Try to get pref %s from %s' % (key, mod.get_name())
                f = getattr(mod, 'get_ui_user_preference', None)
                if f and callable(f):
                    r = f(user, key)
                    return r
            except Exception, exp:
                print exp.__dict__
                logger.warning("[%s] The mod %s raise an exception: %s, I'm tagging it to restart later" % (self.name, mod.get_name(), str(exp)))
                logger.debug("[%s] Exception type: %s" % (self.name, type(exp)))
                logger.debug("Back trace of this kill: %s" % (traceback.format_exc()))
                self.modules_manager.set_to_restart(mod)
        print 'get_user_preference :: Nothing return, I send non'
        return default

    # Try to got for an element the graphs uris from modules
    def set_user_preference(self, user, key, value):
        safe_print("Saving user preference for", user.get_name(), key, value)

        for mod in self.modules_manager.get_internal_instances():
            try:
                f = getattr(mod, 'set_ui_user_preference', None)
                if f and callable(f):
                    print "Call user pref to module", mod.get_name()
                    f(user, key, value)
            except Exception, exp:
                print exp.__dict__
                logger.warning("[%s] The mod %s raise an exception: %s, I'm tagging it to restart later" % (self.name, mod.get_name(), str(exp)))
                logger.debug("[%s] Exception type: %s" % (self.name, type(exp)))
                logger.debug("Back trace of this kill: %s" % (traceback.format_exc()))
                self.modules_manager.set_to_restart(mod)
                
    def set_common_preference(self, key, value):
        safe_print("Saving common preference", key, value)

        for mod in self.modules_manager.get_internal_instances():
            try:
                f = getattr(mod, 'set_ui_common_preference', None)
                if f and callable(f):
                    print "Call user pref to module", mod.get_name()
                    f(key, value)
            except Exception, exp:
                print exp.__dict__
                logger.warning("[%s] The mod %s raise an exception: %s, I'm tagging it to restart later" % (self.name, mod.get_name(), str(exp)))
                logger.debug("[%s] Exception type: %s" % (self.name, type(exp)))
                logger.debug("Back trace of this kill: %s" % (traceback.format_exc()))
                self.modules_manager.set_to_restart(mod)



        # end of all modules


    # For a specific place like dashboard we return widget lists
    def get_widgets_for(self, place):
        return self.widgets.get(place, [])

    # Will get all label/uri for external UI like PNP or NagVis
    def get_external_ui_link(self):
        lst = []
        for mod in self.modules_manager.get_internal_instances():
            try:
                f = getattr(mod, 'get_external_ui_link', None)
                if f and callable(f):
                    r = f()
                    lst.append(r)
            except Exception, exp:
                print exp.__dict__
                logger.warning("[%s] Warning: The mod %s raise an exception: %s, I'm tagging it to restart later" % (self.name, mod.get_name(), str(exp)))
                logger.debug("[%s] Exception type: %s" % (self.name, type(exp)))
                logger.debug("Back trace of this kill: %s" % (traceback.format_exc()))
                self.modules_manager.set_to_restart(mod)

        safe_print("Will return external_ui_link::", lst)
        return lst

<<<<<<< HEAD
    # 
    def get_webui_port(self):
        port = self.port
        return port
    # 
    def get_skonf_port(self):
        port = self.http_port
        return port

    def get_skonf_active_state(self):
        state = self.show_skonf
        return state
=======


    def insert_template(self, tpl_name, d):
        try:
            r = template(tpl_name, d)
        except Exception, exp:
            pass#print "Exception?", exp

>>>>>>> 3d5f1b24
<|MERGE_RESOLUTION|>--- conflicted
+++ resolved
@@ -684,26 +684,9 @@
         safe_print("Will return external_ui_link::", lst)
         return lst
 
-<<<<<<< HEAD
-    # 
-    def get_webui_port(self):
-        port = self.port
-        return port
-    # 
-    def get_skonf_port(self):
-        port = self.http_port
-        return port
-
-    def get_skonf_active_state(self):
-        state = self.show_skonf
-        return state
-=======
-
 
     def insert_template(self, tpl_name, d):
         try:
             r = template(tpl_name, d)
         except Exception, exp:
             pass#print "Exception?", exp
-
->>>>>>> 3d5f1b24
