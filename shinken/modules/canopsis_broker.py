--- conflicted
+++ resolved
@@ -124,20 +124,6 @@
         logger.debug("[canopsis] initial host addresses: %s " % str(self.host_addresses))
 
     def manage_initial_service_status_brok(self, b):
-<<<<<<< HEAD
-        logger.info("[Canopsis] processing initial_service_status")
-
-        if not hasattr(self, 'service_commands'):
-            logger.info("[Canopsis] creating empty dict in service_commands")
-            self.service_commands = {}
-
-        if not hasattr(self, 'service_max_check_attempts'):
-            logger.info("[Canopsis] creating empty dict in service_max_check_attempts")
-            self.service_max_check_attempts = {}
-
-        if not b.data['host_name'] in self.service_commands:
-            logger.info("[Canopsis] creating empty dict for host %s service_commands" % b.data['host_name'])
-=======
         logger.debug("[Canopsis] processing initial_service_status")
 
         if not hasattr(self, 'service_commands'):
@@ -150,17 +136,12 @@
 
         if not b.data['host_name'] in self.service_commands:
             logger.debug("[Canopsis] creating empty dict for host %s service_commands" % b.data['host_name'])
->>>>>>> a314e6e2
             self.service_commands[b.data['host_name']] = {}
 
         self.service_commands[b.data['host_name']][b.data['service_description']] = b.data['check_command'].call
 
         if not b.data['host_name'] in self.service_max_check_attempts:
-<<<<<<< HEAD
-            logger.info("[Canopsis] creating empty dict for host %s service_max_check_attempts" % b.data['host_name'])
-=======
             logger.debug("[Canopsis] creating empty dict for host %s service_max_check_attempts" % b.data['host_name'])
->>>>>>> a314e6e2
             self.service_max_check_attempts[b.data['host_name']] = {}
 
         self.service_max_check_attempts[b.data['host_name']][b.data['service_description']] = b.data['max_check_attempts']
