--- conflicted
+++ resolved
@@ -89,15 +89,10 @@
         self.mongodb_uri = getattr(modconf, 'mongodb_uri', None)
         self.replica_set = getattr(modconf, 'replica_set', None)
         if self.replica_set and not ReplicaSetConnection:
-<<<<<<< HEAD
-            logger.error('[LogStoreMongoDB] Cannot initialize module with replica_set because your pymongo lib is too old. Please install it with a 2.x+ version from https://github.com/mongodb/mongo-python-driver/downloads')
-
-=======
-            logger.error('Can not initialize LogStoreMongoDB module with '
+            logger.error('[LogStoreMongoDB] Can not initialize LogStoreMongoDB module with '
                          'replica_set because your pymongo lib is too old. '
                          'Please install it with a 2.x+ version from '
                          'https://github.com/mongodb/mongo-python-driver/downloads')
->>>>>>> a314e6e2
             return None
         self.database = getattr(modconf, 'database', 'logs')
         self.collection = getattr(modconf, 'collection', 'logs')
