#!/usr/bin/python
# -*- coding: utf-8 -*-
#
# Copyright (C) 2009-2012:
#    Gabes Jean, naparuba@gmail.com
#    Gerhard Lausser, Gerhard.Lausser@consol.de
#    Gregory Starck, g.starck@gmail.com
#    Hartmut Goebel, h.goebel@goebel-consult.de
#
# This file is part of Shinken.
#
# Shinken is free software: you can redistribute it and/or modify
# it under the terms of the GNU Affero General Public License as published by
# the Free Software Foundation, either version 3 of the License, or
# (at your option) any later version.
#
# Shinken is distributed in the hope that it will be useful,
# but WITHOUT ANY WARRANTY; without even the implied warranty of
# MERCHANTABILITY or FITNESS FOR A PARTICULAR PURPOSE.  See the
# GNU Affero General Public License for more details.
#
# You should have received a copy of the GNU Affero General Public License
# along with Shinken.  If not, see <http://www.gnu.org/licenses/>.

# This Class is an example of an Scheduler module
# Here for the configuration phase AND running one

import re

from shinken.objects import Timeperiod, Timeperiods
from shinken.objects import Service, Services
from shinken.objects import Host, Hosts
from shinken.objects import Contact, Contacts
from shinken.comment import Comment
from shinken.downtime import Downtime
from shinken.basemodule import BaseModule
from shinken.util import to_bool
from shinken.log import logger

properties = {
    'daemons': ['scheduler'],
    'type': 'nagios_retention_file',
    'external': False,
}


def get_instance(plugin):
<<<<<<< HEAD
    logger.info('Get a Nagios3 retention scheduler module for plugin %s' % (plugin.get_name()))
=======
    """
    Called by the plugin manager to get a broker
    """
    logger.debug("Get a Nagios3 retention scheduler module for plugin %s" % plugin.get_name())
>>>>>>> a314e6e2
    path = plugin.path
    instance = Nagios_retention_scheduler(plugin, path)
    return instance


class Nagios_retention_scheduler(BaseModule):
    def __init__(self, mod_conf, path):
        BaseModule.__init__(self, mod_conf)
        self.path = path

    def hook_save_retention(self, daemon):
        """
        main function that is called in the retention creation pass
        """
        logger.info("[NagiosRetention] asking me to update the retention objects, but I won't do it.")

    def _cut_line(self, line):
        #punct = '"#$%&\'()*+/<=>?@[\\]^`{|}~'
        tmp = re.split("=", line)
        r = [elt for elt in tmp if elt != '']
        return r

    def read_retention_buf(self, buf):
        params = []
        objectscfg = {'void': [],
                      'timeperiod': [],
                      'command': [],
                      'contactgroup': [],
                      'hostgroup': [],
                      'contact': [],
                      'notificationway': [],
                      'host': [],
                      'service': [],
                      'servicegroup': [],
                      'servicedependency': [],
                      'hostdependency': [],
                      'hostcomment': [],
                      'hostdowntime': [],
                      'servicecomment': [],
                      'servicedowntime': [],
                      }
        tmp = []
        tmp_type = 'void'
        in_define = False
        continuation_line = False
        tmp_line = ''
        lines = buf.split('\n')
        for line in lines:
            line = line.decode('utf8', 'ignore')
            line = line.split(';')[0]
            # A backslash means, there is more to come
            if re.search("\\\s*$", line):
                continuation_line = True
                line = re.sub("\\\s*$", "", line)
                line = re.sub("^\s+", " ", line)
                tmp_line += line
                continue
            elif continuation_line:
                # Now the continuation line is complete
                line = re.sub("^\s+", "", line)
                line = tmp_line + line
                tmp_line = ''
                continuation_line = False
            if re.search("}", line):
                in_define = False
            if re.search("^\s*\t*#|^\s*$|^\s*}", line):
                pass

            # A define must be catch and the type save
            # The old entry must be save before
            elif re.search("{$", line):
                in_define = True
                if tmp_type not in objectscfg:
                    objectscfg[tmp_type] = []
                objectscfg[tmp_type].append(tmp)
                tmp = []
                # Get new type
                elts = re.split('\s', line)
                tmp_type = elts[0]
                #tmp_type = tmp_type.split('{')[0]
                #print "TMP type", tmp_type
            else:
                if in_define:
                    tmp.append(line)
                else:
                    params.append(line)

        objectscfg[tmp_type].append(tmp)
        objects = {}

        #print "Loaded", objectscfg

        for type in objectscfg:
            objects[type] = []
            for items in objectscfg[type]:
                tmp = {}
                for line in items:
                    elts = self._cut_line(line)
                    if elts != []:
                        prop = elts[0]
                        value = ' '.join(elts[1:])
                        tmp[prop] = value
                if tmp != {}:
                    objects[type].append(tmp)

        return objects

    def create_objects(self, raw_objects, types_creations):
        """
        Create real Instances from raw objects in string.
        """
        all_obj = {}
        for t in types_creations:
            all_obj[t] = self.create_objects_for_type(raw_objects, t, types_creations)
        return all_obj

    def pythonize_running(self, obj, obj_cfg):
        cls = obj.__class__
        running_properties = cls.running_properties
        for prop, entry in running_properties.items():
            if hasattr(obj, prop) and prop in obj_cfg:
                #if 'pythonize' in entry:
                f = entry.pythonize
                if f is not None:  # mean it's a string
                    #print "Apply", f, "to the property", prop, "for ", cls.my_type
                    val = getattr(obj, prop)
                    val = f(val)
                    setattr(obj, prop, val)
                else:  # no pythonize, int by default
                    # if cls.my_type != 'service':
                    #  print "Intify", prop, getattr(obj, prop)
                    if prop != 'state_type':
                        val = int(getattr(obj, prop))
                        setattr(obj, prop, val)
                    else:  # state type is a int, but should be set HARd or SOFT
                        val = int(getattr(obj, prop))
                        if val == 1:
                            setattr(obj, prop, 'HARD')
                        else:
                            setattr(obj, prop, 'SOFT')

    def create_objects_for_type(self, raw_objects, type, types_creations):
        t = type
        # Ex: the above code do for timeperiods:
        # timeperiods = []
        # for timeperiodcfg in objects['timeperiod']:
        #    t = Timeperiod(timeperiodcfg)
        #    t.clean()
        #    timeperiods.append(t)
        #self.timeperiods = Timeperiods(timeperiods)

        (cls, clss, prop) = types_creations[t]
        # List where we put objects
        lst = []
        for obj_cfg in raw_objects[t]:
            # We create the object
            # print "Create obj", obj_cfg
            o = cls(obj_cfg)
            o.clean()
            if t in self.property_mapping:
                entry = self.property_mapping[t]
                for (old, new) in entry:
                    value = getattr(o, old)
                    setattr(o, new, value)
                    delattr(o, old)
                    obj_cfg[new] = obj_cfg[old]
                    del obj_cfg[old]
            o.pythonize()
            self.pythonize_running(o, obj_cfg)
            lst.append(o)
        #print "Got", lst
        # we create the objects Class and we set it in prop
        #setattr(self, prop, clss(lst))
        #print "Object?", clss(lst)
        return clss(lst)

    def create_and_link_comments(self, raw_objects, all_obj):
        # first service
        for obj_cfg in raw_objects['servicecomment']:
            #print "Managing", obj_cfg
            host_name = obj_cfg['host_name']
            service_description = obj_cfg['service_description']
            srv = all_obj['service'].find_srv_by_name_and_hostname(host_name, service_description)
            #print "Find my service", srv
            if srv is not None:
                cmd = Comment(srv, to_bool(obj_cfg['persistent']), obj_cfg['author'], obj_cfg['comment_data'], 1, int(obj_cfg['entry_type']), int(obj_cfg['source']), to_bool(obj_cfg['expires']), int(obj_cfg['expire_time']))
                #print "Created cmd", cmd
                srv.add_comment(cmd)

        # then hosts
        for obj_cfg in raw_objects['hostcomment']:
            #print "Managing", obj_cfg
            host_name = obj_cfg['host_name']
            hst = all_obj['host'].find_by_name(host_name)
            #print "Find my host", hst
            if hst is not None:
                cmd = Comment(hst, to_bool(obj_cfg['persistent']), obj_cfg['author'], obj_cfg['comment_data'], 1, int(obj_cfg['entry_type']), int(obj_cfg['source']), to_bool(obj_cfg['expires']), int(obj_cfg['expire_time']))
                #print "Created cmd", cmd
                hst.add_comment(cmd)

    def create_and_link_downtimes(self, raw_objects, all_obj):
        # first service
        for obj_cfg in raw_objects['servicedowntime']:
            #print "Managing", obj_cfg
            host_name = obj_cfg['host_name']
            service_description = obj_cfg['service_description']
            srv = all_obj['service'].find_srv_by_name_and_hostname(host_name, service_description)
            #print "Find my service", srv
            if srv is not None:
                dwn = Downtime(srv, int(obj_cfg['start_time']), int(obj_cfg['end_time']), to_bool(obj_cfg['fixed']), int(obj_cfg['triggered_by']), int(obj_cfg['duration']), obj_cfg['author'], obj_cfg['comment'])
                #print "Created dwn", dwn
                srv.add_downtime(dwn)

        # then hosts
        for obj_cfg in raw_objects['hostdowntime']:
            #print "Managing", obj_cfg
            host_name = obj_cfg['host_name']
            hst = all_obj['host'].find_by_name(host_name)
            #print "Find my host", hst
            if hst is not None:
                dwn = Downtime(hst, int(obj_cfg['start_time']), int(obj_cfg['end_time']), to_bool(obj_cfg['fixed']), int(obj_cfg['triggered_by']), int(obj_cfg['duration']), obj_cfg['author'], obj_cfg['comment'])
                #print "Created dwn", dwn
                hst.add_downtime(dwn)

    # Should return if it succeed in the retention load or not
    def hook_load_retention(self, sched):
<<<<<<< HEAD
        logger.info("[NagiosRetention] asking me to load the retention file")

        # Now the old flat file way :(
        logger.info('[NagiosRetention]Reading from retention_file %s' % (self.path))
=======
        logger.debug("[NagiosRetention] asking me to load the retention file")

        # Now the old flat file way :(
        logger.info("[NagiosRetention]Reading from retention_file %s" % self.path)
>>>>>>> a314e6e2
        try:
            f = open(self.path)
            buf = f.read()
            f.close()
<<<<<<< HEAD
        except EOFError, exp:
            logger.error('Failed to load retention file %s with error %s' % (self.path,exp))
            return False
        except ValueError, exp:
            logger.error('ValueError reading the retention file with error %s' % (exp))
            return False
        except IOError, exp:
            logger.error('IOError reading the retention file with error %s' % (exp))
            return False
        except IndexError, exp:
            s = "Sorry, the ressource file is not compatible"
            logger.error(s)
            return False
        except TypeError, exp:
            s = "Sorry, the ressource file is not compatible"
            logger.warning(s)
=======
        except (EOFError, ValueError, IOError), exp:
            logger.warning(repr(exp))
            return False
        except (IndexError, TypeError), exp:
            logger.warning("Sorry, the ressource file is not compatible")
>>>>>>> a314e6e2
            return False
        logger.info('[NagiosRetention]Finished trying to load retention_file %s' % (self.path))

<<<<<<< HEAD
=======
        logger.debug("Finished reading config")
>>>>>>> a314e6e2
        raw_objects = self.read_retention_buf(buf)

        types_creations = {'timeperiod': (Timeperiod, Timeperiods, 'timeperiods'),
                   'service': (Service, Services, 'services'),
                   'host': (Host, Hosts, 'hosts'),
                   'contact': (Contact, Contacts, 'contacts'),
                   }

        self.property_mapping = {
            'service': [('current_attempt', 'attempt'), ('current_state', 'state_type_id'),
                         ('plugin_output', 'output'), ('last_check', 'last_chk'),
                         ('performance_data', 'perf_data'), ('next_check', 'next_chk'),
                         ('long_plugin_output', 'long_output'), ('check_execution_time', 'execution_time'),
                         ('check_latency', 'latency')],
            'host': [('current_attempt', 'attempt'), ('current_state', 'state_type_id'),
                      ('plugin_output', 'output'), ('last_check', 'last_chk'),
                 ('performance_data', 'perf_data'), ('next_check', 'next_chk'),
                      ('long_plugin_output', 'long_output'), ('check_execution_time', 'execution_time'),
                      ('check_latency', 'latency')],
            }

        all_obj = self.create_objects(raw_objects, types_creations)

        logger.info('Received all obj %s' % (all_obj))

        self.create_and_link_comments(raw_objects, all_obj)

        self.create_and_link_downtimes(raw_objects, all_obj)

        # Taken from the scheduler code... sorry
        all_data = {'hosts': {}, 'services': {}}
        for h in all_obj['host']:
            d = {}
            running_properties = h.__class__.running_properties
            for prop, entry in running_properties.items():
                if entry.retention:
                    d[prop] = getattr(h, prop)
            all_data['hosts'][h.host_name] = d

        # Now same for services
        for s in all_obj['service']:
            d = {}
            running_properties = s.__class__.running_properties
            for prop, entry in running_properties.items():
                if entry.retention:
                    d[prop] = getattr(s, prop)
            all_data['services'][(s.host_name, s.service_description)] = d
        #all_data = {'hosts': {}, 'services': {}}

        sched.restore_retention_data(all_data)
<<<<<<< HEAD
        logger.info("[NagiosRetention] OK we've load data from retention file")
=======
        logger.info("[NagiosRetention] Retention objects loaded successfully.")
>>>>>>> a314e6e2

        return True<|MERGE_RESOLUTION|>--- conflicted
+++ resolved
@@ -45,14 +45,10 @@
 
 
 def get_instance(plugin):
-<<<<<<< HEAD
-    logger.info('Get a Nagios3 retention scheduler module for plugin %s' % (plugin.get_name()))
-=======
     """
     Called by the plugin manager to get a broker
     """
     logger.debug("Get a Nagios3 retention scheduler module for plugin %s" % plugin.get_name())
->>>>>>> a314e6e2
     path = plugin.path
     instance = Nagios_retention_scheduler(plugin, path)
     return instance
@@ -279,52 +275,21 @@
 
     # Should return if it succeed in the retention load or not
     def hook_load_retention(self, sched):
-<<<<<<< HEAD
-        logger.info("[NagiosRetention] asking me to load the retention file")
-
-        # Now the old flat file way :(
-        logger.info('[NagiosRetention]Reading from retention_file %s' % (self.path))
-=======
         logger.debug("[NagiosRetention] asking me to load the retention file")
 
         # Now the old flat file way :(
         logger.info("[NagiosRetention]Reading from retention_file %s" % self.path)
->>>>>>> a314e6e2
         try:
             f = open(self.path)
             buf = f.read()
             f.close()
-<<<<<<< HEAD
-        except EOFError, exp:
-            logger.error('Failed to load retention file %s with error %s' % (self.path,exp))
-            return False
-        except ValueError, exp:
-            logger.error('ValueError reading the retention file with error %s' % (exp))
-            return False
-        except IOError, exp:
-            logger.error('IOError reading the retention file with error %s' % (exp))
-            return False
-        except IndexError, exp:
-            s = "Sorry, the ressource file is not compatible"
-            logger.error(s)
-            return False
-        except TypeError, exp:
-            s = "Sorry, the ressource file is not compatible"
-            logger.warning(s)
-=======
         except (EOFError, ValueError, IOError), exp:
             logger.warning(repr(exp))
             return False
         except (IndexError, TypeError), exp:
             logger.warning("Sorry, the ressource file is not compatible")
->>>>>>> a314e6e2
             return False
-        logger.info('[NagiosRetention]Finished trying to load retention_file %s' % (self.path))
-
-<<<<<<< HEAD
-=======
         logger.debug("Finished reading config")
->>>>>>> a314e6e2
         raw_objects = self.read_retention_buf(buf)
 
         types_creations = {'timeperiod': (Timeperiod, Timeperiods, 'timeperiods'),
@@ -375,10 +340,6 @@
         #all_data = {'hosts': {}, 'services': {}}
 
         sched.restore_retention_data(all_data)
-<<<<<<< HEAD
-        logger.info("[NagiosRetention] OK we've load data from retention file")
-=======
         logger.info("[NagiosRetention] Retention objects loaded successfully.")
->>>>>>> a314e6e2
 
         return True