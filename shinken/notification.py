--- conflicted
+++ resolved
@@ -114,17 +114,6 @@
         self.ref = ref
 
         # Set host_name and description from the ref
-<<<<<<< HEAD
-        if ref != '':
-            self.host_name = self.ref.host_name        
-            if self.ref.__class__.my_type == 'service':
-                self.service_description = self.ref.service_description
-            else:
-                self.service_description = ''
-        else:
-            self.host_name = ''
-            self.service_description = ''
-=======
         try:
             self.host_name = self.ref.host_name        
         except:
@@ -133,7 +122,6 @@
             self.service_description = self.ref.service_description
         except:
             self.service_description = service_description
->>>>>>> c7f7ee45
 
         self.env = env
         self.module_type = module_type
