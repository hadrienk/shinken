#!/usr/bin/python

# -*- coding: utf-8 -*-

# Copyright (C) 2009-2012:
#    Gabes Jean, naparuba@gmail.com
#    Gerhard Lausser, Gerhard.Lausser@consol.de
#    Gregory Starck, g.starck@gmail.com
#    Hartmut Goebel, h.goebel@goebel-consult.de
#
# This file is part of Shinken.
#
# Shinken is free software: you can redistribute it and/or modify
# it under the terms of the GNU Affero General Public License as published by
# the Free Software Foundation, either version 3 of the License, or
# (at your option) any later version.
#
# Shinken is distributed in the hope that it will be useful,
# but WITHOUT ANY WARRANTY; without even the implied warranty of
# MERCHANTABILITY or FITNESS FOR A PARTICULAR PURPOSE.  See the
# GNU Affero General Public License for more details.
#
# You should have received a copy of the GNU Affero General Public License
# along with Shinken.  If not, see <http://www.gnu.org/licenses/>.

import os
import sys
import time
import traceback
import socket
import cPickle

from multiprocessing import active_children
from Queue import Empty

from shinken.satellite import BaseSatellite

from shinken.property import PathProp, IntegerProp
from shinken.util import sort_by_ids
from shinken.log import logger

import shinken.pyro_wrapper as pyro
from shinken.pyro_wrapper import Pyro

from shinken.external_command import ExternalCommand

# Pack of common Pyro exceptions
#Pyro_exp_pack = (Pyro.errors.ProtocolError, Pyro.errors.URIError, \
#                    Pyro.errors.CommunicationError, \
#                    Pyro.errors.DaemonError, Pyro.errors.TimeoutError)

from shinken.pyro_wrapper import Pyro_exp_pack


# Our main APP class
class Broker(BaseSatellite):

    properties = BaseSatellite.properties.copy()
    properties.update({
        'pidfile':   PathProp(default='brokerd.pid'),
        'port':      IntegerProp(default='7772'),
        'local_log': PathProp(default='brokerd.log'),
    })

    def __init__(self, config_file, is_daemon, do_replace, debug, debug_file):

        super(Broker, self).__init__('broker', config_file, is_daemon, do_replace, debug, debug_file)

        # Our arbiters
        self.arbiters = {}

        # Our pollers and reactioners
        self.pollers = {}
        self.reactionners = {}

        # Modules are load one time
        self.have_modules = False

        # Can have a queue of external_commands given by modules
        # will be processed by arbiter
        self.external_commands = []

        # All broks to manage
        self.broks = []  # broks to manage
        # broks raised this turn and that needs to be put in self.broks
        self.broks_internal_raised = []

        self.timeout = 1.0

    # Schedulers have some queues. We can simplify the call by adding
    # elements into the proper queue just by looking at their type
    # Brok -> self.broks
    # TODO: better tag ID?
    # External commands -> self.external_commands
    def add(self, elt):
        cls_type = elt.__class__.my_type
        if cls_type == 'brok':
            # For brok, we TAG brok with our instance_id
            elt.instance_id = 0
            self.broks_internal_raised.append(elt)
            return
        elif cls_type == 'externalcommand':
            logger.debug("Enqueuing an external command '%s'" % str(ExternalCommand.__dict__))
            self.external_commands.append(elt)
        # Maybe we got a Message from the modules, it's way to ask something
        # like from now a full data from a scheduler for example.
        elif cls_type == 'message':
            # We got a message, great!
            logger.debug(str(elt.__dict__))
            if elt.get_type() == 'NeedData':
                data = elt.get_data()
                # Full instance id means: I got no data for this scheduler
                # so give me all dumbass!
                if 'full_instance_id' in data:
                    c_id = data['full_instance_id']
                    source = elt.source
                    logger.info('The module %s is asking me to get all initial data from the scheduler %d' % (source, c_id))
                    # so we just reset the connection and the running_id, it will just get all new things
                    try:
                        self.schedulers[c_id]['con'] = None
                        self.schedulers[c_id]['running_id'] = 0
                    except KeyError:  # maybe this instance was not known, forget it
                        logger.warning("the module %s ask me a full_instance_id for an unknown ID (%d)!" % (source, c_id))
            # Maybe a module tells me that it's dead, I must log it's last words...
            if elt.get_type() == 'ICrash':
                data = elt.get_data()
                logger.error('the module %s just crash! Please look at the traceback:' % data['name'])
                logger.error(data['trace'])

                # The module death will be looked for elsewhere and restarted.


    # Get the good tabs for links by the kind. If unknown, return None
    def get_links_from_type(self, type):
        t = {'scheduler': self.schedulers, 'arbiter': self.arbiters, \
             'poller': self.pollers, 'reactionner': self.reactionners}
        if type in t:
            return t[type]
        return None

    # Call by arbiter to get our external commands
    def get_external_commands(self):
        res = self.external_commands
        self.external_commands = []
        return res

    # Check if we do not connect to often to this
    def is_connection_try_too_close(self, elt):
        now = time.time()
        last_connection = elt['last_connection']
        if now - last_connection < 5:
            return  True
        return False

    # initialize or re-initialize connection with scheduler or
    # arbiter if type == arbiter
    def pynag_con_init(self, id, type='scheduler'):
        # Get the good links tab for looping..
        links = self.get_links_from_type(type)
        if links is None:
            logger.debug('Type unknown for connection! %s' % type)
            return

        if type == 'scheduler':
            # If sched is not active, I do not try to init
            # it is just useless
            is_active = links[id]['active']
            if not is_active:
                return

        # If we try to connect too much, we slow down our tests
        if self.is_connection_try_too_close(links[id]):
            return

        # Ok, we can now update it
        links[id]['last_connection'] = time.time()

        # DBG: print "Init connection with", links[id]['uri']
        running_id = links[id]['running_id']
        # DBG: print "Running id before connection", running_id
        uri = links[id]['uri']

        try:
            socket.setdefaulttimeout(3)
            links[id]['con'] = Pyro.core.getProxyForURI(uri)
            socket.setdefaulttimeout(None)
        except Pyro_exp_pack, exp:
            # But the multiprocessing module is not compatible with it!
            # so we must disable it immediately after
            socket.setdefaulttimeout(None)
            logger.info("Connection problem to the %s %s: %s" % (type, links[id]['name'], str(exp)))
            links[id]['con'] = None
            return


        try:
            # initial ping must be quick
            pyro.set_timeout(links[id]['con'], 5)
            links[id]['con'].ping()
            new_run_id = links[id]['con'].get_running_id()
            # data transfer can be longer
            pyro.set_timeout(links[id]['con'], 120)

            # The schedulers have been restarted: it has a new run_id.
            # So we clear all verifs, they are obsolete now.
            if new_run_id != running_id:
                logger.debug("[%s] New running id for the %s %s: %s (was %s)" % (self.name, type, links[id]['name'], new_run_id, running_id))
                links[id]['broks'].clear()
                # we must ask for a new full broks if
                # it's a scheduler
                if type == 'scheduler':
                    logger.debug("[%s] I ask for a broks generation to the scheduler %s" % (self.name, links[id]['name']))
                    links[id]['con'].fill_initial_broks()
            # else:
            #     print "I do not ask for brok generation"
            links[id]['running_id'] = new_run_id
        except Pyro_exp_pack, exp:
            logger.info("Connection problem to the %s %s: %s" % (type, links[id]['name'], str(exp)))
            links[id]['con'] = None
            return
#        except Pyro.errors.NamingError, exp:
<<<<<<< HEAD
#            logger.error("[%s] the %s '%s' is not initialized: %s" % (self.name, type, links[id]['name'], str(exp)))
=======
#            logger.info("[%s] the %s '%s' is not initialized: %s" % (self.name, type, links[id]['name'], str(exp)))
>>>>>>> a314e6e2
#            links[id]['con'] = None
#            return
        except KeyError, exp:
            logger.info("the %s '%s' is not initialized: %s" % (type, links[id]['name'], str(exp)))
            links[id]['con'] = None
            traceback.print_stack()
            return

        logger.info("Connection OK to the %s %s" % (type, links[id]['name']))

    # Get a brok. Our role is to put it in the modules
    # DO NOT CHANGE data of b!!!
    # REF: doc/broker-modules.png (4-5)
    def manage_brok(self, b):
        #logger.info("manage brok")

        # Call all modules if they catch the call
        for mod in self.modules_manager.get_internal_instances():
            try:
                mod.manage_brok(b)
            except Exception, exp:
                logger.debug(str(exp.__dict__))
                logger.warning("The mod %s raise an exception: %s, I'm tagging it to restart later" % (mod.get_name(), str(exp)))
                logger.warning("Exception type: %s" % type(exp))
                logger.warning("Back trace of this kill: %s" % (traceback.format_exc()))
                self.modules_manager.set_to_restart(mod)

    # Add broks (a tab) to different queues for
    # internal and external modules
    def add_broks_to_queue(self, broks):
        # Ok now put in queue brocks to be managed by
        # internal modules
        self.broks.extend(broks)

    # Each turn we get all broks from
    # self.broks_internal_raised and we put them in
    # self.broks
    def interger_internal_broks(self):
        self.add_broks_to_queue(self.broks_internal_raised)
        self.broks_internal_raised = []

    # Get 'objects' from external modules
    # right now on nobody uses it, but it can be useful
    # for a moduls like livestatus to raise external
    # commands for example
    def get_objects_from_from_queues(self):
        for f in self.modules_manager.get_external_from_queues():
            full_queue = True
            while full_queue:
                try:
                    o = f.get(block=False)
                    self.add(o)
                except Empty:
                    full_queue = False

    # We get new broks from schedulers
    # REF: doc/broker-modules.png (2)
    def get_new_broks(self, type='scheduler'):
        # Get the good links tab for looping..
        links = self.get_links_from_type(type)
        if links is None:
            logger.debug('Type unknown for connection! %s' % type)
            return

        # We check for new check in each schedulers and put
        # the result in new_checks
        for sched_id in links:
            try:
                con = links[sched_id]['con']
                if con is not None:  # None = not initilized
                    t0 = time.time()
                    tmp_broks = con.get_broks()
                    logger.debug("%s Broks get in %s" % (len(tmp_broks), time.time() - t0))
                    for b in tmp_broks.values():
                        b.instance_id = links[sched_id]['instance_id']

                    # Ok, we can add theses broks to our queues
                    self.add_broks_to_queue(tmp_broks.values())

                else:  # no con? make the connection
                    self.pynag_con_init(sched_id, type=type)
            # Ok, con is not known, so we create it
            except KeyError, exp:
                logger.debug(str(exp))
                self.pynag_con_init(sched_id, type=type)
            except Pyro.errors.ProtocolError, exp:
                logger.warning("Connection problem to the %s %s: %s" % (type, links[sched_id]['name'], str(exp)))
                links[sched_id]['con'] = None
            # scheduler must not #be initialized
            except AttributeError, exp:
                logger.warning("The %s %s should not be initialized: %s" % (type, links[sched_id]['name'], str(exp)))
            # scheduler must not have checks
            except Pyro.errors.NamingError, exp:
                logger.warning("The %s %s should not be initialized: %s" % (type, links[sched_id]['name'], str(exp)))
            except (Pyro.errors.ConnectionClosedError, Pyro.errors.TimeoutError), exp:
                logger.warning("Connection problem to the %s %s: %s" % (type, links[sched_id]['name'], str(exp)))
                links[sched_id]['con'] = None
            #  What the F**k? We do not know what happened,
            # so.. bye bye :)
            except Exception, x:
                logger.error(str(x))
                logger.error(''.join(Pyro.util.getPyroTraceback(x)))
                sys.exit(1)

    # Helper function for module, will give our broks
    def get_retention_data(self):
        return self.broks

    # Get back our broks from a retention module
    def restore_retention_data(self, data):
        self.broks.extend(data)

    def do_stop(self):
        act = active_children()
        for a in act:
            a.terminate()
            a.join(1)
        super(Broker, self).do_stop()

    def setup_new_conf(self):
        conf = self.new_conf
        self.new_conf = None
        self.cur_conf = conf
        # Got our name from the globals
        g_conf = conf['global']
        if 'broker_name' in g_conf:
            name = g_conf['broker_name']
        else:
            name = 'Unnamed broker'
        self.name = name
        self.log.load_obj(self, name)

        logger.debug("[%s] Sending us configuration %s" % (self.name, conf))
        # If we've got something in the schedulers, we do not
        # want it anymore
        # self.schedulers.clear()
        for sched_id in conf['schedulers']:
            # Must look if we already have it to do not overdie our broks
            already_got = False

            # We can already got this conf id, but with another address
            if sched_id in self.schedulers:
                new_addr = conf['schedulers'][sched_id]['address']
                old_addr = self.schedulers[sched_id]['address']
                new_port = conf['schedulers'][sched_id]['port']
                old_port = self.schedulers[sched_id]['port']
                # Should got all the same to be ok :)
                if new_addr == old_addr and new_port == old_port:
                    already_got = True

            if already_got:
                broks = self.schedulers[sched_id]['broks']
                running_id = self.schedulers[sched_id]['running_id']
            else:
                broks = {}
                running_id = 0
            s = conf['schedulers'][sched_id]
            self.schedulers[sched_id] = s

            # replacing scheduler address and port by those defined in satellitemap
            if s['name'] in g_conf['satellitemap']:
                s = dict(s)  # make a copy
                s.update(g_conf['satellitemap'][s['name']])
            uri = pyro.create_uri(s['address'], s['port'], 'Broks', self.use_ssl)
            self.schedulers[sched_id]['uri'] = uri

            self.schedulers[sched_id]['broks'] = broks
            self.schedulers[sched_id]['instance_id'] = s['instance_id']
            self.schedulers[sched_id]['running_id'] = running_id
            self.schedulers[sched_id]['active'] = s['active']
            self.schedulers[sched_id]['last_connection'] = 0

        logger.info("We have our schedulers: %s " % self.schedulers)

        # Now get arbiter
        for arb_id in conf['arbiters']:
            # Must look if we already have it
            already_got = arb_id in self.arbiters
            if already_got:
                broks = self.arbiters[arb_id]['broks']
            else:
                broks = {}
            a = conf['arbiters'][arb_id]
            self.arbiters[arb_id] = a

            # replacing arbiter address and port by those defined in satellitemap
            if a['name'] in g_conf['satellitemap']:
                a = dict(a)  # make a copy
                a.update(g_conf['satellitemap'][a['name']])
            uri = pyro.create_uri(a['address'], a['port'], 'Broks', self.use_ssl)
            self.arbiters[arb_id]['uri'] = uri

            self.arbiters[arb_id]['broks'] = broks
            self.arbiters[arb_id]['instance_id'] = 0  # No use so all to 0
            self.arbiters[arb_id]['running_id'] = 0
            self.arbiters[arb_id]['last_connection'] = 0

            # We do not connect to the arbiter. Connection hangs

        logger.info("We have our arbiters: %s " % self.arbiters)

        # Now for pollers
        for pol_id in conf['pollers']:
            # Must look if we already have it
            already_got = pol_id in self.pollers
            if already_got:
                broks = self.pollers[pol_id]['broks']
                running_id = self.schedulers[sched_id]['running_id']
            else:
                broks = {}
                running_id = 0
            p = conf['pollers'][pol_id]
            self.pollers[pol_id] = p

            # replacing poller address and port by those defined in satellitemap
            if p['name'] in g_conf['satellitemap']:
                p = dict(p)  # make a copy
                p.update(g_conf['satellitemap'][p['name']])
            uri = pyro.create_uri(p['address'], p['port'], 'Broks', self.use_ssl)
            self.pollers[pol_id]['uri'] = uri

            self.pollers[pol_id]['broks'] = broks
            self.pollers[pol_id]['instance_id'] = 0  # No use so all to 0
            self.pollers[pol_id]['running_id'] = running_id
            self.pollers[pol_id]['last_connection'] = 0

#                    #And we connect to it
#                    self.app.pynag_con_init(pol_id, 'poller')

        logger.info("We have our pollers: %s" % self.pollers)

        # Now reactionners
        for rea_id in conf['reactionners']:
            # Must look if we already have it
            already_got = rea_id in self.reactionners
            if already_got:
                broks = self.reactionners[rea_id]['broks']
                running_id = self.schedulers[sched_id]['running_id']
            else:
                broks = {}
                running_id = 0

            r = conf['reactionners'][rea_id]
            self.reactionners[rea_id] = r

            # replacing reactionner address and port by those defined in satellitemap
            if r['name'] in g_conf['satellitemap']:
                r = dict(r)  # make a copy
                r.update(g_conf['satellitemap'][r['name']])
            uri = pyro.create_uri(r['address'], r['port'], 'Broks', self.use_ssl)
            self.reactionners[rea_id]['uri'] = uri

            self.reactionners[rea_id]['broks'] = broks
            self.reactionners[rea_id]['instance_id'] = 0  # No use so all to 0
            self.reactionners[rea_id]['running_id'] = running_id
            self.reactionners[rea_id]['last_connection'] = 0

#                    #And we connect to it
#                    self.app.pynag_con_init(rea_id, 'reactionner')

        logger.info("We have our reactionners: %s" % self.reactionners)

        if not self.have_modules:
            self.modules = mods = conf['global']['modules']
            self.have_modules = True
            logger.info("We received modules %s " % mods)

        # Set our giving timezone from arbiter
        use_timezone = conf['global']['use_timezone']
        if use_timezone != 'NOTSET':
            logger.info("Setting our timezone to %s" % use_timezone)
            os.environ['TZ'] = use_timezone
            time.tzset()

        # Connection init with Schedulers
        for sched_id in self.schedulers:
            self.pynag_con_init(sched_id, type='scheduler')

        for pol_id in self.pollers:
            self.pynag_con_init(pol_id, type='poller')

        for rea_id in self.reactionners:
            self.pynag_con_init(rea_id, type='reactionner')

    # An arbiter ask us to wait for a new conf, so we must clean
    # all our mess we did, and close modules too
    def clean_previous_run(self):
        # Clean all lists
        self.schedulers.clear()
        self.pollers.clear()
        self.reactionners.clear()
        self.broks = self.broks[:]
        self.broks_internal_raised = self.broks_internal_raised[:]
        self.external_commands = self.external_commands[:]

        # And now modules
        self.have_modules = False
        self.modules_manager.clear_instances()

    def do_loop_turn(self):
        logger.debug("Begin Loop: managing old broks (%d)" % len(self.broks))

        # Dump modules Queues size
        insts = [inst for inst in self.modules_manager.instances if inst.is_external]
        for inst in insts:
            try:
                logger.debug("External Queue len (%s): %s" % (inst.get_name(), inst.to_q.qsize()))
            except Exception, exp:
                logger.debug("External Queue len (%s): Exception! %s" % (inst.get_name(), exp))

        # Begin to clean modules
        self.check_and_del_zombie_modules()

        # Maybe the arbiter ask us to wait for a new conf
        # If true, we must restart all...
        if self.cur_conf is None:
            # Clean previous run from useless objects
            # and close modules
            self.clean_previous_run()

            self.wait_for_initial_conf()
            # we may have been interrupted or so; then
            # just return from this loop turn
            if not self.new_conf:
                return
            self.setup_new_conf()

        # Now we check if arbiter speek to us in the pyro_daemon.
        # If so, we listen for it
        # When it pushes conf to us, we reinit connections
        self.watch_for_new_conf(0.0)
        if self.new_conf:
            self.setup_new_conf()

        # Maybe the last loop we raised some broks internally
        # we should interger them in broks
        self.interger_internal_broks()

        # And from schedulers
        self.get_new_broks(type='scheduler')
        # And for other satellites
        self.get_new_broks(type='poller')
        self.get_new_broks(type='reactionner')

        # Sort the brok list by id
        self.broks.sort(sort_by_ids)

        # and for external queues
        # REF: doc/broker-modules.png (3)
        # We put to external queues broks that was not already send
        t0 = time.time()
        # We are sending broks as a big list, more efficient than one by one
        queues = self.modules_manager.get_external_to_queues()
        to_send = [b for b in self.broks if getattr(b, 'need_send_to_ext', True)]

        for q in queues:
            q.put(to_send)

        # No more need to send them
        for b in to_send:
            b.need_send_to_ext = False
        logger.debug("Time to send %s broks (%d secs)" % (len(to_send), time.time() - t0))

        # We must had new broks at the end of the list, so we reverse the list
        self.broks.reverse()

        start = time.time()
        while len(self.broks) != 0:
            now = time.time()
            # Do not 'manage' more than 1s, we must get new broks
            # every 1s
            if now - start > 1:
                break

            b = self.broks.pop()
            # Ok, we can get the brok, and doing something with it
            # REF: doc/broker-modules.png (4-5)
            # We un serialize the brok before consume it
            b.prepare()
            self.manage_brok(b)

            nb_broks = len(self.broks)

            # Ok we manage brok, but we still want to listen to arbiter
            self.watch_for_new_conf(0.0)

            # if we got new broks here from arbiter, we should break the loop
            # because such broks will not be managed by the
            # external modules before this loop (we pop them!)
            if len(self.broks) != nb_broks:
                break

        # Maybe external modules raised 'objects'
        # we should get them
        self.get_objects_from_from_queues()

        # Maybe we do not have something to do, so we wait a little
        # TODO: redone the diff management....
        if len(self.broks) == 0:
            while self.timeout > 0:
                begin = time.time()
                self.watch_for_new_conf(1.0)
                end = time.time()
                self.timeout = self.timeout - (end - begin)
            self.timeout = 1.0

            # print "get new broks watch new conf 1: end", len(self.broks)

        # Say to modules it's a new tick :)
        self.hook_point('tick')

    #  Main function, will loop forever
    def main(self):
        try:
            self.load_config_file()

            for line in self.get_header():
                self.log.info(line)

            logger.info("[Broker] Using working directory: %s" % os.path.abspath(self.workdir))

            self.do_daemon_init_and_start()

            self.uri2 = self.pyro_daemon.register(self.interface, "ForArbiter")
            logger.debug("The Arbiter uri it at %s" % self.uri2)

            #  We wait for initial conf
            self.wait_for_initial_conf()
            if not self.new_conf:
                return

            self.setup_new_conf()

            # Set modules, init them and start external ones
            self.modules_manager.set_modules(self.modules)
            self.do_load_modules()
            self.modules_manager.start_external_instances()

            # Do the modules part, we have our modules in self.modules
            # REF: doc/broker-modules.png (1)
            self.hook_point('load_retention')

            # Now the main loop
            self.do_mainloop()

        except Exception, exp:
            logger.critical("I got an unrecoverable error. I have to exit")
            logger.critical("You can log a bug ticket at https://github.com/naparuba/shinken/issues/new to get help")
            logger.critical("Back trace of it: %s" % (traceback.format_exc()))
            raise<|MERGE_RESOLUTION|>--- conflicted
+++ resolved
@@ -219,11 +219,7 @@
             links[id]['con'] = None
             return
 #        except Pyro.errors.NamingError, exp:
-<<<<<<< HEAD
-#            logger.error("[%s] the %s '%s' is not initialized: %s" % (self.name, type, links[id]['name'], str(exp)))
-=======
 #            logger.info("[%s] the %s '%s' is not initialized: %s" % (self.name, type, links[id]['name'], str(exp)))
->>>>>>> a314e6e2
 #            links[id]['con'] = None
 #            return
         except KeyError, exp:
