--- conflicted
+++ resolved
@@ -46,73 +46,6 @@
   });
 
 
-<<<<<<< HEAD
-<div id="left_container" class="grid_3 fadein">
-  <div id="dummy_box" class="box_gradient_horizontal"> 
-  </div>
-  <div id="nav_left">
-    <ul>
-      <li><a href="#">Overview</a></li>
-      
-      <li>
-	<center>
-	  <table cellspacing="2" cellpadding="0" border="0">
-	    <tbody>
-	      <tr>
-		<th>Problems</th><th>Unhandled</th><th>All</th>
-	      </tr>
-	      
-	      <tr>
-		<td>
-		  <a href="/problems" style="padding-top:0;">{{app.datamgr.get_nb_all_problems()}}</a>
-		</td>
-		<td>
-		  %# " Add a pulse if there are problems unacked "
-		  %nb_unack_pb = app.datamgr.get_nb_problems()
-		  %if nb_unack_pb > 0:
-		  <a href="/problems" style="padding-top:0;">
-		    <div class="aroundpulse">
-                      <span class="pulse" title=""></span>
-		      {{nb_unack_pb}}
-		    </div>
-		  </a>
-		  %else:
-		    {{nb_unack_pb}}
-		  %end
-		</td>
-                <td><a href="/all" style="padding-top:0;">{{app.datamgr.get_nb_elements()}}</a></td>
-              </tr>
-	    </tbody>
-	  </table>
-	</center>
-      </li>
-
-      <li>
-	<a href="#">Gestures</a>
-      </li>
-    </ul>
-	<div class="opacity_hover">
-	%#  "This is the background canvas for all gesture detection things " 
-	%# " Don't ask me why, but the size must be included in the
-	%# canvas line here or we got problem!"
-	<center><canvas id="canvas" width="200" height="200"  style="border: 1px solid black;"></canvas></center>
-
-		<div class="gesture_button">
-          	<img title="By keeping a left click pressed and drawing a check, you will launch an acknowledgement." src="/static/eltdetail/images/gesture-check.png"/> Acknowledge
-		</div>
-		<div class="gesture_button">
-          	<img title="By keeping a left click pressed and drawing a check, you will launch an recheck." src="/static/eltdetail/images/gesture-circle.png"/> Recheck
-		</div>
-		<div class="gesture_button">
-          	<img title="By keeping a left click pressed and drawing a check, you will launch a try to fix command." src="/static/eltdetail/images/gesture-zigzag.png"/> Fix
-		</div>
-	</div>
-  </div>
-</div>
-<div class="grid_12">
-  <div id="host_preview" style="vertical-align:middle;">
-    <h2 class="state_{{elt.state.lower()}}"><img style="width : 64px; height:64px" src="{{helper.get_icon_state(elt)}}" />{{elt.state}}: {{elt.get_full_name()}}</h2>
-=======
   /* Look at the # part of the URI. If it match a nav name, go for it*/
   $(document).ready(function(){
      if (window.location.hash.length > 0) {
@@ -121,7 +54,6 @@
        $('ul.nav-tabs > li > a:first').tab('show');
      }
   });
->>>>>>> 00db908e
 
   // Now we hook teh global search thing
   $('.typeahead').typeahead({
