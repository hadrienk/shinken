
%import time
%now = time.time()
%helper = app.helper
%datamgr = app.datamgr

<<<<<<< HEAD
%title = {'problems' : 'IT problems', 'all' : 'All elements'}.get(page, 'Unknown page')

=======
>>>>>>> 00db908e
%top_right_banner_state = datamgr.get_overall_state()



%rebase layout globals(), title='All problems', top_right_banner_state=top_right_banner_state, js=['problems/js/img_hovering.js', 'problems/js/accordion.js', 'problems/js/sliding_navigation.js', 'problems/js/filters.js', 'problems/js/bookmarks.js'], css=['problems/css/accordion.css', 'problems/css/pagenavi.css', 'problems/css/perfometer.css', 'problems/css/img_hovering.css', 'problems/css/sliding_navigation.css', 'problems/css/filters.css'], refresh=True, menu_part='/'+page, user=user 


%# Look for actions if we must show them or not
%global_disabled = ''
%if not helper.can_action(user):
%global_disabled = 'disabled-link'
<script type="text/javascript">
  var actions_enabled = false;
</script>
%else:
<script type="text/javascript">
  var actions_enabled = true;
</script>
%end



<script type="text/javascript">
	function submitform()
	{
	document.forms["search_form"].submit();
	}
	
	/* Catch the key ENTER and launch the form 
	 Will be link in the password field
	*/
	function submitenter(myfield,e){
	  var keycode;
	  if (window.event) keycode = window.event.keyCode;
	  else if (e) keycode = e.which;
	  else return true;
	
	
	  if (keycode == 13){
	    submitform();
	    return false;
	  }else
	   return true;
	}

	$('.typeahead').typeahead({
	// note that "value" is the default setting for the property option
	   /*source: [{value: 'Charlie'}, {value: 'Gudbergur'}, {value: 'Charlie2'}],*/
	   source: function (typeahead, query) {
	              $.ajax({url: "/lookup/"+query,
	                      success: function (data){
	                        typeahead.process(data)}
	              });
	           },
	onselect: function(obj) { 
	             $("ul.typeahead.dropdown-menu").find('li.active').data(obj);
	         }
	});


	var active_filters = [];
	
	// List of the bookmarks
	var bookmarks = [];
	%for b in bookmarks:
	declare_bookmark("{{!b['name']}}","{{!b['uri']}}");
	%end

</script>

%# "We set the actions div that will be show/hide if we select elements"
<ul class="sliding-navigation" id="actions">
  <li class="sliding-element"><h3>Actions</h3></li>
  <li class="sliding-element">
    <a href="javascript:try_to_fix_all();"><i class="icon-pencil icon-white"></i> Try to fix</a>
  </li>		
  <li class="sliding-element">
    <a href="javascript:recheck_now_all()"><i class="icon-repeat icon-white"></i> Recheck</a>
  </li>
  <li class="sliding-element">
    <a href="javascript:acknowledge_all('{{user.get_name()}}')"><i class="icon-ok icon-white"></i> Acknowledge</a>
  </li>
</ul>


<<<<<<< HEAD
	 
<div id="left_container" class="grid_3">

  <div id="nav_left">
    <ul>
      <li class="left_title"><a href="#">Overview</a></li>
      <li>
					<div class="tac_header">
						<div class="tac_col_1">
							Problems
						</div>
						<div class="tac_col_2">
							Unhandled
						</div>
						<div class="tac_col_3">
							All
						</div>
					</div>
					<div class="tac_content">
						<div class="tac_col_1">
							<a href="/problems/{{show}}" style="padding-top:0;">{{app.datamgr.get_nb_all_problems()}}</a>
						</div>
						<div class="tac_col_2">
							<a href="/problems/{{show}}" style="padding-top:0;">{{app.datamgr.get_nb_problems()}}</a>
						</div>
						<div class="tac_col_3">
							<a href="/all" style="padding-top:0;">{{app.datamgr.get_nb_elements()}}</a>
						</div>
					</div>
      </li>

      <li class="left_title"><a href="#">Search</a></li>
      <li>
				<form method="get" id="search_form" action="/{{page}}/{{show}}">
					<span class="table">
						<span class="row">
							<span class="cell">
								<input name="search" type="text" tabindex="1" value="{{search}}" id="search_input"/>
							</span>
							<span class="cell">
								<a tabindex="4" href="javascript: submitform()">
								<img src="/static/images/search.png" alt="search"/>
								</a>
							</span>
						</span>
					</span>
				</form>
      </li>

  %if page == 'problems':
      <li class="left_title"><a href="#">Filter</a></li>
      <li>
                                <a href="/problems/all">See All</a>
                                <a href="/problems/warning">See Warnings</a>
                                <a href="/problems/critical">See Critical only</a>
      </li>
  %end
    </ul>
=======
<script type="text/javascript">
    // We will create here our new filter options
    // This should be outside the "pageslide" div. I don't know why
    new_filters = [];
    current_filters = [];
</script>

<div id="pageslide" style="display:none">
  <div class='row'>
    <span class='span8'><h2>Filtering options</h2></span>
    <span class='span3 pull-right'><a class='btn btn-danger' href="javascript:$.pageslide.close()"><i class="icon-remove"></i> Close</a></span>    
>>>>>>> 00db908e
  </div>
  <div class='in_panel_filter'>
    <h3>Names</h3>
    <form name='namefilter' class='form-horizontal'>
      <input name='name'></input>
      <p class='pull-right'><a class='btn btn-success pull-right' href="javascript:save_name_filter();"> <i class="icon-chevron-right"></i> Add</a></p>
    </form>

    <h3>Hostgroup</h3>
    <form name='hgfilter' class='form-horizontal'>
      <select name='hg'>
	%for hg in datamgr.get_hostgroups_sorted():
	<option value='{{hg.get_name()}}'> {{hg.get_name()}} ({{len(hg.members)}})</option>
	%end
      </select>
      <p class='pull-right'><a class='btn btn-success pull-right' href="javascript:save_hg_filter();"> <i class="icon-chevron-right"></i> Add</a></p>
    </form>

    <h3>Tag</h3>
    <form name='htagfilter' class='form-horizontal'>
      <select name='htag'>
	%for (t, n) in datamgr.get_host_tags_sorted():
	<option value='{{t}}'> {{t}} ({{n}})</option>
	%end
      </select>
      <p class='pull-right'><a class='btn btn-success pull-right' href="javascript:save_htag_filter();"> <i class="icon-chevron-right"></i> Add</a></p>
    </form>

    <h3>Realms</h3>
    <form name='realmfilter' class='form-horizontal'>
      <select name='realm'>
	%for r in datamgr.get_realms():
	<option value='{{r}}'> {{r}}</option>
	%end
      </select>
      <p class='pull-right'><a class='btn btn-success pull-right' href="javascript:save_realm_filter();"> <i class="icon-chevron-right"></i> Add</a></p>
    </form>

    <h3>States</h3>
    <form name='ack_filter' class='form-horizontal'>

      <span class="help-inline">Ack </span>
      %if page=='problems':
      <input type='checkbox' name='show_ack'></input>
      %else:
      <input type='checkbox' name='show_ack' checked></input>      
      %end

      <span class="help-inline">Both ack states</span>
      <input type='checkbox' name='show_both_ack'></input>
      <p class='pull-right'><a class='btn btn-success pull-right' href="javascript:save_state_ack_filter();"> <i class="icon-chevron-right"></i> Add</a></p>
    </form>

    <form name='downtime_filter' class='form-horizontal'>
      <span class="help-inline">Downtime</span>
      %if page=='problems':
      <input type='checkbox' name='show_downtime'></input>
      %else:
      <input type='checkbox' name='show_downtime' checked></input>
      %end
      <span class="help-inline">Both downtime states</span>
      <input type='checkbox' name='show_both_downtime'></input>
      <p class='pull-right'><a class='btn btn-success pull-right' href="javascript:save_state_downtime_filter();"> <i class="icon-chevron-right"></i> Add</a></p>
    </form>
    
    <span><p>&nbsp;</p></span>


  </div>
  <div class='row'>
    <span class='pull-left'><a id='remove_all_filters' class='btn btn-inverse' href="javascript:clean_new_search();"> <i class="icon-remove"></i> Remove all filters</a></span>
  <span class='pull-right'><a id='launch_the_search' class='btn btn-warning' href="javascript:launch_new_search('/{{page}}');"> <i class="icon-play"></i> Launch the search!</a></span>
    <span><p>&nbsp;</p></span>
  </div>
  <div id='new_search'>
  </div>
  
  <!-- We put a final touch at the filters and buttons of this panel -->
  <script>refresh_new_search_div();</script>

</div>

<script >$(function(){
     $(".slidelink").pageslide({ direction: "right", modal : true});
     // When the user ask for the panel, he don't want to refresh now
     $(".slidelink").click(function() {reinit_refresh();});
  });

$(function(){
  // We prevent the drpdown to close when we go on a form into it.
  $('.form_in_dropdown').on('click', function (e) {
    e.stopPropagation()
  });
});

</script>






<div class="span12">
  
  <div class='row'>
    <div class='span2 offset2'>
      <a id='select_all_btn' href="javascript:select_all_problems()" class="btn pull-left"><i class="icon-check"></i> Select all</a>
      <a id='unselect_all_btn' href="javascript:unselect_all_problems()" class="btn pull-left"><i class="icon-minus"></i> Unselect all</a>
    </div>
    <div class='span7'>
      &nbsp;
      %if navi is not None:
      <div class="pagination center no-margin">
	<ul class="pull-right">
	  %for name, start, end, is_current in navi:
<<<<<<< HEAD
	     %if is_current:
	        <span class='current'>{{name}}</span>
	     %elif start == None or end == None:
		<span class='extend'>...</span>
	     %elif search:
                <a href='/{{page}}/{{show}}?start={{start}}&end={{end}}&search={{search}}' class='page larger'>{{name}}</a>
             %else:
		<a href='/{{page}}/{{show}}?start={{start}}&end={{end}}' class='page larger'>{{name}}</a>
	     %end
          %end
	</div>
=======
	    %if is_current:
	    <li class="active"><a href="#">{{name}}</a></li>
	    %elif start == None or end == None:
	    <li class="disabled"> <a href="#">...</a> </li>
	    %else:
	    <li><a href='/{{page}}?start={{start}}&end={{end}}' class='page larger'>{{name}}</a></li>
	    %end
	  %end
	</ul>
    </div>
      %# end of the navi part
      %end
    </div>
    
    <div class='span1'>
      <div class="btn-group pull-right">
	<button class="btn"> <i class="icon-cog"></i> </button>
	<button class="btn dropdown-toggle" data-toggle="dropdown">
	  <span class="caret"></span>
	</button>
	<ul class="dropdown-menu">
	  <li>
	    <form class='form_in_dropdown'>
	      <label> Number of elements to show </label>
	      <select name='nb_elements'>
		%t = [30, 50, 100, 200, 500, 1000, '5000', '10000', 'All']
		%for v in t:
		  <option value={{v}}>{{v}}</option>
		%end
	      </select>
	    </form>
	  </li>
	</ul>
      </div>
      
    </div>
</div>


<div class='row-fluid'>
  <div class='span2'>
    <a href="#pageslide" class="slidelink btn btn-success"><i class="icon-plus"></i> Add filters</a>
    <p></p>
    %got_filters = sum([len(v) for (k,v) in filters.iteritems()]) > 0
    %if got_filters:
      <div class='row'>
	<span class='span8'><h3>Active filters</h3></span>
	<span class='span1 pull-right'><a href='javascript:remove_all_current_filter("/{{page}}");' class="close">&times;</a></span>
>>>>>>> 00db908e
      </div>
    %end
    <ul class="unstyled">

    %for n in filters['hst_srv']:
    <li>
      <span class="filter_color hst_srv_filter_color">&nbsp;</span>
      <span class="hst_srv_filter_name">Name : {{n}}</span>
      <span class="filter_delete"><a href='javascript:remove_current_filter("hst_srv", "{{n}}", "/{{page}}");' class="close">&times;</a></span>
    </li>
    <script>add_active_hst_srv_filter('{{n}}');</script>
    %end

    %for hg in filters['hg']:
    <li>
      <span class="filter_color hg_filter_color">&nbsp;</span>
      <span class="hg_filter_name">Group : {{hg}}</span>
      <span class="filter_delete"><a href='javascript:remove_current_filter("hg", "{{hg}}", "/{{page}}");' class="close">&times;</a></span>
    </li>
    <script>add_active_hg_filter('{{hg}}');</script>
    %end
    
    %for r in filters['realm']:
    <li>
      <span class="filter_color realm_filter_color">&nbsp;</span>
      <span class="realm_filter_name">Realm : {{r}}</span>
      <span class="filter_delete"><a href='javascript:remove_current_filter("realm", "{{r}}", "/{{page}}");' class="close">&times;</a></span>
    </li>
    <script>add_active_realm_filter('{{r}}');</script>
    %end

    %for r in filters['htag']:
    <li>
      <span class="filter_color htag_filter_color">&nbsp;</span>
      <span class="htag_filter_name">Tag : {{r}}</span>
      <span class="filter_delete"><a href='javascript:remove_current_filter("htag", "{{r}}", "/{{page}}");' class="close">&times;</a></span>
    </li>
    <script>add_active_htag_filter('{{r}}');</script>
    %end


    %for r in filters['ack']:
    <li>
      <span class="filter_color ack_filter_color">&nbsp;</span>
      <span class="ack_filter_name">Ack : {{r}}</span>
      <span class="filter_delete"><a href='javascript:remove_current_filter("ack", "{{r}}", "/{{page}}");' class="close">&times;</a></span>
    </li>
    <script>add_active_state_ack_filter('{{r}}');</script>
    %end

    %for r in filters['downtime']:
    <li>
      <span class="filter_color downtime_filter_color">&nbsp;</span>
      <span class="downtime_filter_name">Downtime : {{r}}</span>
      <span class="filter_delete"><a href='javascript:remove_current_filter("downtime", "{{r}}", "/{{page}}");' class="close">&times;</a></span>
    </li>
    <script>add_active_state_downtime_filter('{{r}}');</script>
    %end

    </ul>
    <br/>
    %if got_filters:
    <div class="btn-group">
      <button class="btn btn-info dropdown-toggle" data-toggle="dropdown"> <i class="icon-tags"></i> Save this search</button>
      <ul class="dropdown-menu">
	<li>
	  <form class='form_in_dropdown' id='bookmark_save'>
	    <label>Bookmark</label>
	    <input name='bookmark_name'></input>
	  </form>
	  <a class="btn btn-success" href='javascript:add_new_bookmark("/{{page}}");'> <i class="icon-ok"></i> Save!</a>
	</li>
      </ul>
    </div>

    %end
    
    <p>&nbsp;</p>
    <div id='bookmarks'></div>
    
    <script>
      $(function(){
      refresh_bookmarks();
    });</script>

  </div>
  

  <!-- Start of the Right panel, with all problems -->
  <div class="span10 no-leftmargin">
  <div id="accordion" class="span12">

    %# " We will print Business impact level of course"
    %imp_level = 10

    %# " We remember the last hname so see if we print or not the host for a 2nd service"
    %last_hname = ''

    %# " We try to make only importants things shown on same output "
    %last_output = ''
    %nb_same_output = 0

    %for pb in pbs:
     
      %if pb.business_impact != imp_level:
       <h2> Business impact : {{!helper.get_business_impact_text(pb)}} </h2>
       %# "We reset the last_hname so we won't overlap this feature across tables"
       %last_hname = ''
       %last_output = ''
       %nb_same_output = 0
      %end
      %imp_level = pb.business_impact

      %# " We check for the same output and the same host. If we got more than 3 of same, make them opacity effect"
      %if pb.output == last_output and pb.host_name == last_hname:
          %nb_same_output += 1
      %else:
          %nb_same_output = 0
      %end
      %last_output = pb.output

      %if nb_same_output > 2 and page == 'problems':
       <div class='hide hide_for_{{last_hname}}'>
      %else:
        <div>
      %end
	  <div class="tableCriticity pull-left">

	      <div class='tick pull-left' style="cursor:pointer;" onclick="add_remove_elements('{{helper.get_html_id(pb)}}')"><img id='selector-{{helper.get_html_id(pb)}}' class='img_tick' src='/static/images/tick.png' /></div>
	      <div class='img_status pull-left'>
		<div class="aroundpulse">
		    %# " We put a 'pulse' around the elements if it's an important one "
		    %if pb.business_impact > 2 and pb.state_id in [1, 2, 3]:
		         <span class="pulse"></span>
	            %end
		    <img src="{{helper.get_icon_state(pb)}}" /></div>
		</div>
		%if pb.host_name == last_hname:
		   <div class="hostname cut_long pull-left"> &nbsp;  </div>
		%else:
	          <div class="hostname cut_long pull-left"> {{!helper.get_host_link(pb)}}</div>
		%end
		%last_hname = pb.host_name

		%if pb.__class__.my_type == 'service':
		  <div class="srvdescription cut_long pull-left">{{!helper.get_link(pb, short=True)}}</div>
		%else:
                  <div class="srvdescription cut_long pull-left"> &nbsp; </div>
                %end
		<div class='txt_status state_{{pb.state.lower()}}  pull-left'> {{pb.state}}</div>
		<div class='duration pull-left' rel="tooltip" data-original-title='{{helper.print_date(pb.last_state_change)}}'>{{helper.print_duration(pb.last_state_change, just_duration=True, x_elts=2)}}</div>
		%# "We put a title (so a tip) on the output onlly if need"
		%if len(pb.output) > 100:
		   %if app.allow_html_output:
		      <div class='output pull-left' rel="tooltip" data-original-title="{{pb.output}}"> {{!helper.strip_html_output(pb.output[:100])}}</div>
		   %else:
		      <div class='output pull-left' rel="tooltip" data-original-title="{{pb.output}}"> {{pb.output[:100]}}</div>
		   %end
		%else:
		   %if app.allow_html_output:
                     <div class='output pull-left'> {{!helper.strip_html_output(pb.output)}}</div>
		   %else:
		      <div class='output pull-left'> {{pb.output}} </div>
                   %end
		%end
		%graphs = app.get_graph_uris(pb, now- 4*3600 , now)
		%onmouse_code = ''
		%if len(graphs) > 0:
		      %onmouse_code = 'onmouseover="display_hover_img(\'%s\',\'\');" onmouseout="hide_hover_img();" ' % graphs[0]['img_src']
		%end
		<div class="perfometer pull-left" {{!onmouse_code}}>
		  {{!helper.get_perfometer(pb)}} &nbsp;
		</div>
		<div class="no_border opacity_hover shortdesc expand pull-right" style="max-width:20px;" onclick="show_detail('{{helper.get_html_id(pb)}}')"><i class="icon-chevron-down" id='show-detail-{{helper.get_html_id(pb)}}'></i> <i class="icon-chevron-up chevron-up" id='hide-detail-{{helper.get_html_id(pb)}}'></i> </div>
		
	      
%#             </table>
	  </div>  
	  <div style="clear:both;"/>

      %if nb_same_output == 2 and page == 'problems':
	<div class="tableCriticity opacity_hover">
	  <a rel=tooltip title='Expand the same service problems' href="javascript:show_hidden_problems('hide_for_{{last_hname}}');" id='btn-hide_for_{{last_hname}}' class='go-center'>
	    <i class="icon-arrow-down"></i>
	    <i class="icon-arrow-down"></i>
	    <i class="icon-arrow-down"></i>
	  </a>
	</div>
      %end


	</div>
       </div>

    %# "This div is need so the element will came back in the center of the previous div"
    <div class="clear"></div>
      <div id="{{helper.get_html_id(pb)}}" class="detail row-fluid">
	<table class="well tableCriticity table-bordered table-condensed span6">
	  <tr>
	    <td style="width:20px;"><b>Host</b></td>
	    %if pb.__class__.my_type == 'service':
	    <td class="tdCriticity" style="width:20px;"><b>Service</b></td>
	    %end
	    <td style="width:20px;"><b>Realm</b></td>
	    <td style="width:20px;"><b>Last check</b></td>
	    <td style="width:20px;"><b>Next check</b></td>
	    <td class="tdCriticity" style="width:20px;"><b>Actions</b></td>
	    <td class="tdCriticity" style="width:40px;">	<div style="float:right;">
		
	      </div>
	    </td>
	  </tr>
	  <tr>
	    <td class=" tdCriticity" style="width:20px;">{{pb.host_name}}</td>
	    %if pb.__class__.my_type == 'service':
	    <td  style="width:20px;">{{pb.service_description}}</td>
	    %end
	    <td class=" tdBorderLeft" style="width:20px;">{{pb.get_realm()}}</td>
	    <td  style="width:20px;">{{helper.print_duration(pb.last_chk, just_duration=True, x_elts=2)}} ago</td>
	    <td  style="width:20px;">in {{helper.print_duration(pb.next_chk, just_duration=True, x_elts=2)}}</td>
	    
	    <td class="tdCriticity" style="width:20px;"></td>
	    <td class="tdCriticity" style="width:20px;"><div style="float:right;"> <a href="{{!helper.get_link_dest(pb)}}" class='btn'><i class="icon-search"></i> Details</a>
	</div> </td>
	  </tr>
	</table>


	<div class='span8'>
	%if len(pb.impacts) > 0:
	<hr />
	<h5>Impacts:</h5>
	%end
	%for i in helper.get_impacts_sorted(pb):
	<div>
	  <p><img style="width: 16px; height : 16px;" src="{{helper.get_icon_state(i)}}" />
	    <span class="alert-small alert-{{i.state.lower()}}">{{i.state}}</span> for {{!helper.get_link(i)}}
	        %for j in range(0, i.business_impact-2):
	          <img src='/static/images/star.png' alt="star">
		%end
	  </p>
	</div>
	%end
	</div>
      </div>


    %end
  </div>

<<<<<<< HEAD
  %if navi is not None:
      <div id="pagination">
	<div class='pagenavi'>
	  %for name, start, end, is_current in navi:
	     %if is_current:
	        <span class='current'>{{name}}</span>
	     %elif start == None or end == None:
		<span class='extend'>...</span>
             %else:
		<a href='/{{page}}/{{show}}?start={{start}}&end={{end}}' class='page larger'>{{name}}</a>
	     %end
          %end
=======
	%if navi is not None:
	<div class="pagination center">
		<ul class="pull-right">
		%for name, start, end, is_current in navi:
		   	%if is_current:
		   	<li class="active"><a href="#">{{name}}</a></li>
		   	%elif start == None or end == None:
		   	<li class="disabled"> <a href="#">...</a> </li>
			%elif search:
			<a href='/{{page}}?start={{start}}&end={{end}}&search={{search}}' class='page larger'>{{name}}</a>
		   	%else:
			<li><a href='/{{page}}?start={{start}}&end={{end}}' class='page larger'>{{name}}</a></li>
		   	%end
		    %end
		</ul>
>>>>>>> 00db908e
	</div>
	%# end of the navi part
	%end


</div>
</div>

%# """ This div is an image container and will move hover the perfometer with mouse hovering """
<div id="img_hover"></div>
<|MERGE_RESOLUTION|>--- conflicted
+++ resolved
@@ -4,11 +4,6 @@
 %helper = app.helper
 %datamgr = app.datamgr
 
-<<<<<<< HEAD
-%title = {'problems' : 'IT problems', 'all' : 'All elements'}.get(page, 'Unknown page')
-
-=======
->>>>>>> 00db908e
 %top_right_banner_state = datamgr.get_overall_state()
 
 
@@ -94,66 +89,6 @@
 </ul>
 
 
-<<<<<<< HEAD
-	 
-<div id="left_container" class="grid_3">
-
-  <div id="nav_left">
-    <ul>
-      <li class="left_title"><a href="#">Overview</a></li>
-      <li>
-					<div class="tac_header">
-						<div class="tac_col_1">
-							Problems
-						</div>
-						<div class="tac_col_2">
-							Unhandled
-						</div>
-						<div class="tac_col_3">
-							All
-						</div>
-					</div>
-					<div class="tac_content">
-						<div class="tac_col_1">
-							<a href="/problems/{{show}}" style="padding-top:0;">{{app.datamgr.get_nb_all_problems()}}</a>
-						</div>
-						<div class="tac_col_2">
-							<a href="/problems/{{show}}" style="padding-top:0;">{{app.datamgr.get_nb_problems()}}</a>
-						</div>
-						<div class="tac_col_3">
-							<a href="/all" style="padding-top:0;">{{app.datamgr.get_nb_elements()}}</a>
-						</div>
-					</div>
-      </li>
-
-      <li class="left_title"><a href="#">Search</a></li>
-      <li>
-				<form method="get" id="search_form" action="/{{page}}/{{show}}">
-					<span class="table">
-						<span class="row">
-							<span class="cell">
-								<input name="search" type="text" tabindex="1" value="{{search}}" id="search_input"/>
-							</span>
-							<span class="cell">
-								<a tabindex="4" href="javascript: submitform()">
-								<img src="/static/images/search.png" alt="search"/>
-								</a>
-							</span>
-						</span>
-					</span>
-				</form>
-      </li>
-
-  %if page == 'problems':
-      <li class="left_title"><a href="#">Filter</a></li>
-      <li>
-                                <a href="/problems/all">See All</a>
-                                <a href="/problems/warning">See Warnings</a>
-                                <a href="/problems/critical">See Critical only</a>
-      </li>
-  %end
-    </ul>
-=======
 <script type="text/javascript">
     // We will create here our new filter options
     // This should be outside the "pageslide" div. I don't know why
@@ -165,7 +100,6 @@
   <div class='row'>
     <span class='span8'><h2>Filtering options</h2></span>
     <span class='span3 pull-right'><a class='btn btn-danger' href="javascript:$.pageslide.close()"><i class="icon-remove"></i> Close</a></span>    
->>>>>>> 00db908e
   </div>
   <div class='in_panel_filter'>
     <h3>Names</h3>
@@ -281,19 +215,6 @@
       <div class="pagination center no-margin">
 	<ul class="pull-right">
 	  %for name, start, end, is_current in navi:
-<<<<<<< HEAD
-	     %if is_current:
-	        <span class='current'>{{name}}</span>
-	     %elif start == None or end == None:
-		<span class='extend'>...</span>
-	     %elif search:
-                <a href='/{{page}}/{{show}}?start={{start}}&end={{end}}&search={{search}}' class='page larger'>{{name}}</a>
-             %else:
-		<a href='/{{page}}/{{show}}?start={{start}}&end={{end}}' class='page larger'>{{name}}</a>
-	     %end
-          %end
-	</div>
-=======
 	    %if is_current:
 	    <li class="active"><a href="#">{{name}}</a></li>
 	    %elif start == None or end == None:
@@ -342,7 +263,6 @@
       <div class='row'>
 	<span class='span8'><h3>Active filters</h3></span>
 	<span class='span1 pull-right'><a href='javascript:remove_all_current_filter("/{{page}}");' class="close">&times;</a></span>
->>>>>>> 00db908e
       </div>
     %end
     <ul class="unstyled">
@@ -593,20 +513,6 @@
     %end
   </div>
 
-<<<<<<< HEAD
-  %if navi is not None:
-      <div id="pagination">
-	<div class='pagenavi'>
-	  %for name, start, end, is_current in navi:
-	     %if is_current:
-	        <span class='current'>{{name}}</span>
-	     %elif start == None or end == None:
-		<span class='extend'>...</span>
-             %else:
-		<a href='/{{page}}/{{show}}?start={{start}}&end={{end}}' class='page larger'>{{name}}</a>
-	     %end
-          %end
-=======
 	%if navi is not None:
 	<div class="pagination center">
 		<ul class="pull-right">
@@ -622,7 +528,6 @@
 		   	%end
 		    %end
 		</ul>
->>>>>>> 00db908e
 	</div>
 	%# end of the navi part
 	%end
