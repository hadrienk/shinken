--- conflicted
+++ resolved
@@ -66,11 +66,7 @@
 
     # Look for ourself as an arbiter. Should be our fqdn name, or if not, our hostname
     def is_me(self):
-<<<<<<< HEAD
-        logger.info("Arbiter is launched with the hostname:%s from an arbiter point of view of addr:%s" % (self.host_name, socket.getfqdn()), print_it=False)
-=======
         logger.info("And arbiter is launched with the hostname:%s from an arbiter point of view of addr:%s" % (self.host_name, socket.getfqdn()))
->>>>>>> a314e6e2
         return self.host_name == socket.getfqdn() or self.host_name == socket.gethostname()
 
     def give_satellite_cfg(self):
